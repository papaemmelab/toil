--- conflicted
+++ resolved
@@ -498,13 +498,8 @@
 #  still used there to avoid the duplication of future work
 def old_retry(
     delays: Iterable[float] = DEFAULT_DELAYS,
-<<<<<<< HEAD
-    timeout: Optional[float] = DEFAULT_TIMEOUT,
-    predicate: Callable[[Exception], bool] = lambda e: False,
-=======
     timeout: float = DEFAULT_TIMEOUT,
     predicate: Callable[[E], bool] = lambda e: False,
->>>>>>> bb768072
 ) -> Generator[ContextManager, None, None]:
     """
     Deprecated.
