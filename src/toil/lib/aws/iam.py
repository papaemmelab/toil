# Copyright (C) 2015-2021 Regents of the University of California
#
# Licensed under the Apache License, Version 2.0 (the "License");
# you may not use this file except in compliance with the License.
# You may obtain a copy of the License at
#
#     http://www.apache.org/licenses/LICENSE-2.0
#
# Unless required by applicable law or agreed to in writing, software
# distributed under the License is distributed on an "AS IS" BASIS,
# WITHOUT WARRANTIES OR CONDITIONS OF ANY KIND, either express or implied.
# See the License for the specific language governing permissions and
# limitations under the License.
import logging
import boto3
import fnmatch
import json

from functools import lru_cache
from typing import Optional, List, Dict, Set, cast
from mypy_boto3_iam import IAMClient
from mypy_boto3_sts import STSClient
<<<<<<< HEAD
from mypy_boto3_iam.type_defs import GetRolePolicyResponseTypeDef
=======
from mypy_boto3_iam.type_defs import AttachedPolicyTypeDef
from toil.lib.aws.session import client as get_client
>>>>>>> 0cff88e1
from collections import defaultdict

from toil.lib.retry import retry
from toil.lib.aws.session import client, resource

try:
    from boto.exception import BotoServerError
except ImportError:
    # AWS/boto extra is not installed
    BotoServerError = None  # type: ignore


logger = logging.getLogger(__name__)

#TODO Make this comprehensive
CLUSTER_LAUNCHING_PERMISSIONS = ["iam:CreateRole",
                                  "iam:CreateInstanceProfile",
                                  "iam:TagInstanceProfile",
                                  "iam:DeleteRole",
                                  "iam:DeleteRoleProfile",
                                  "iam:ListAttatchedRolePolicies",
                                  "iam:ListPolicies",
                                  "iam:ListRoleTags",
                                  "iam:PassRole",
                                  "iam:PutRolePolicy",
                                  "iam:RemoveRoleFromInstanceProfile",
                                  "iam:TagRole",
                                  "ec2:AuthorizeSecurityGroupIngress",
                                  "ec2:CancelSpotInstanceRequests",
                                  "ec2:CreateSecurityGroup",
                                  "ec2:CreateTags",
                                  "ec2:DeleteSecurityGroup",
                                  "ec2:DescribeAvailabilityZones",
                                  "ec2:DescribeImages",
                                  "ec2:DescribeInstances",
                                  "ec2:DescribeInstanceStatus",
                                  "ec2:DescribeKeyPairs",
                                  "ec2:DescribeSecurityGroups",
                                  "ec2:DescribeSpotInstanceRequests",
                                  "ec2:DescribeSpotPriceHistory",
                                  "ec2:DescribeVolumes",
                                  "ec2:ModifyInstanceAttribute",
                                  "ec2:RequestSpotInstances",
                                  "ec2:RunInstances",
                                  "ec2:StartInstances",
                                  "ec2:StopInstances",
                                  "ec2:TerminateInstances",
                                  ]

<<<<<<< HEAD
@retry(errors=[BotoServerError])
def delete_iam_role(role_name: str, region: Optional[str] = None, display_type='print') -> None:
    display = print if display_type == 'print' else logger.debug
    from boto.iam.connection import IAMConnection
    iam_client = client('iam', region_name=region)
    iam_resource = resource('iam', region_name=region)
    boto_iam_connection = IAMConnection()
    role = iam_resource.Role(role_name)
    # normal policies
    for attached_policy in role.attached_policies.all():
        display(f'Now dissociating policy: {attached_policy.name} from role {role.name}')
        role.detach_policy(PolicyName=attached_policy.name)
    # inline policies
    for attached_policy in role.policies.all():
        display(f'Deleting inline policy: {attached_policy.name} from role {role.name}')
        # couldn't find an easy way to remove inline policies with boto3; use boto
        boto_iam_connection.delete_role_policy(role.name, attached_policy.name)
    iam_client.delete_role(RoleName=role_name)
    display(f'Role {role_name} successfully deleted.')


@retry(errors=[BotoServerError])
def delete_iam_instance_profile(instance_profile_name: str, region: Optional[str] = None, display_type='print') -> None:
    display = print if display_type == 'print' else logger.debug
    iam_resource = resource('iam', region_name=region)
    instance_profile = iam_resource.InstanceProfile(instance_profile_name)
    for role in instance_profile.roles:
        display(f'Now dissociating role: {role.name} from instance profile {instance_profile_name}')
        instance_profile.remove_role(RoleName=role.name)
    instance_profile.delete()
    display(f'Instance profile "{instance_profile_name}" successfully deleted.')

=======
AllowedActionCollection = Dict[str, Dict[str, List[str]]]
>>>>>>> 0cff88e1

def init_action_collection() -> AllowedActionCollection:
    '''
    Initialization of an action collection, an action collection contains allowed Actions and NotActions
    by resource, these are patterns containing wildcards, an Action explicitly allows a matched pattern,
    eg ec2:* will explicitly allow all ec2 permissions

    A NotAction will explicitly allow all actions that don't match a specific pattern
    eg iam:* allows all non iam actions
    '''
    return defaultdict(lambda: {'Action': [], 'NotAction': []})

def add_to_action_collection(a: AllowedActionCollection, b: AllowedActionCollection) -> AllowedActionCollection:
    '''
    Combines two action collections
    '''
    to_return = init_action_collection()
    for key in a.keys():
        to_return[key]['Action'] += a[key]['Action']
        to_return[key]['NotAction'] += a[key]['NotAction']

    for key in b.keys():
        to_return[key]['Action'] += b[key]['Action']
        to_return[key]['NotAction'] += b[key]['NotAction']

    return to_return




def policy_permissions_allow(given_permissions: AllowedActionCollection, required_permissions: List[str] = []) -> bool:
    """
    Check whether given set of actions are a subset of another given set of actions, returns true if they are
    otherwise false and prints a warning.

    :param required_permissions: Dictionary containing actions required, keyed by resource
    :param given_permissions: Set of actions that are granted to a user or role
    """

    # We only check actions explicitly allowed on all resources here,
    #TODO: Add a resource parameter to check for actions allowed by resource
    resource = "*"

    missing_perms = []

    for permission in required_permissions:
        if not permission_matches_any(permission, given_permissions[resource]['Action']):
            if given_permissions[resource]['NotAction'] == [] or permission_matches_any(permission, given_permissions[resource]["NotAction"]):
                missing_perms.append(permission)

    if missing_perms:
        for perm in missing_perms:
            logger.warning('Permission %s is missing', perm)
        return False

    return True


def permission_matches_any(perm: str, list_perms: List[str]) -> bool:
    """
    Takes a permission and checks whether it's contained within a list of given permissions
    Returns True if it is otherwise False

    :param perm: Permission to check in string form
    :param list_perms: Permission list to check against
    """

    for allowed in list_perms:
        if fnmatch.fnmatch(perm, allowed):
            return True
    return False

def get_actions_from_policy_document(policy_doc: Dict[str, Any]) -> AllowedActionCollection:
    '''
    Given a policy document, go through each statement and create an AllowedActionCollection representing the
    permissions granted in the policy document.

    :param policy_doc: A policy document to examine
    '''
    allowed_actions: AllowedActionCollection = init_action_collection()
    # Policy document structured like so https://boto3.amazonaws.com/v1/documentation/api/latest/guide/iam-example-policies.html#example
    logger.debug(policy_doc)
    for statement in policy_doc["Statement"]:

        if statement["Effect"] == "Allow":

            for resource in statement["Resource"]:
                for key in ["Action", "NotAction"]:
                    if key in statement.keys():
                        if isinstance(statement[key], list):
                            allowed_actions[resource][key] += statement[key]
                        else:
                            #Assumes that if it isn't a list it's probably a string
                            allowed_actions[resource][key].append(statement[key])

    return allowed_actions
def allowed_actions_attached(iam: IAMClient, attached_policies: List[AttachedPolicyTypeDef]) -> AllowedActionCollection:
    """
    Go through all attached policy documents and create an AllowedActionCollection representing granted permissions.

    :param iam: IAM client to use
    :param attached_policies: Attached policies
    """

    allowed_actions: AllowedActionCollection = init_action_collection()
    for policy in attached_policies:
        policy_desc = iam.get_policy(PolicyArn=policy['PolicyArn'])
        policy_ver = iam.get_policy_version(PolicyArn=policy_desc['Policy']['Arn'], VersionId=policy_desc['Policy']['DefaultVersionId'])
        policy_document = json.loads(policy_ver['PolicyVersion']['Document'])
        allowed_actions = add_to_action_collection(allowed_actions, get_actions_from_policy_document(policy_document))

    return allowed_actions


def allowed_actions_roles(iam: IAMClient, policy_names: List[str], role_name: str) -> AllowedActionCollection:
    """
    Returns a dictionary containing a list of all aws actions allowed for a given role.
    This dictionary is keyed by resource and gives a list of policies allowed on that resource.

    :param iam: IAM client to use
    :param policy_names: Name of policy document associated with a role
    :param role_name: Name of role to get associated policies
    """
    allowed_actions: AllowedActionCollection = init_action_collection()

    for policy_name in policy_names:
        role_policy = iam.get_role_policy(
            RoleName=role_name,
            PolicyName=policy_name
        )
        logger.debug("Checking role policy")
        policy_document = json.loads(role_policy["PolicyDocument"])

        allowed_actions = add_to_action_collection(allowed_actions, get_actions_from_policy_document(policy_document))

    return allowed_actions

def allowed_actions_users(iam: IAMClient, policy_names: List[str], user_name: str) -> AllowedActionCollection:
    """
    Gets all allowed actions for a user given by user_name, returns a dictionary, keyed by resource,
    with a list of permissions allowed for each given resource.

    :param iam: IAM client to use
    :param policy_names: Name of policy document associated with a user
    :param user_name: Name of user to get associated policies
    """
    allowed_actions: AllowedActionCollection = init_action_collection()

    for policy_name in policy_names:
        user_policy = iam.get_user_policy(
            UserName=user_name,
            PolicyName=policy_name
        )
        policy_document = json.loads(user_policy["PolicyDocument"])
        allowed_actions = add_to_action_collection(allowed_actions, get_actions_from_policy_document(policy_document))

    return allowed_actions

def get_policy_permissions(region: str) -> AllowedActionCollection:
    """
    Returns an action collection containing lists of all permission grant patterns keyed by resource
    that they are allowed upon. Requires AWS credentials to be associated with a user or assumed role.

    :param zone: AWS zone to connect to
    """

<<<<<<< HEAD
    iam: IAMClient = cast(IAMClient, client('iam', region))
    sts: STSClient = cast(STSClient, client('sts', region))
    allowed_actions: Dict[str, List[str]] = {}
=======
    iam: IAMClient = cast(IAMClient, get_client('iam', region))
    sts: STSClient = cast(STSClient, get_client('sts', region))
    #TODO Condider effect: deny at some point
    allowed_actions: AllowedActionCollection = defaultdict(lambda: {'Action': [], 'NotAction': []})
>>>>>>> 0cff88e1
    try:
        # If successful then we assume we are operating as a user, and grab the associated permissions
        user = iam.get_user()
        list_policies = iam.list_user_policies(UserName=user['User']['UserName'])
        attached_policies = iam.list_attached_user_policies(UserName=user['User']['UserName'])
        user_attached_policies = allowed_actions_attached(iam, attached_policies['AttachedPolicies'])
        allowed_actions = add_to_action_collection(allowed_actions, user_attached_policies)
        user_inline_policies = allowed_actions_users(iam, list_policies['PolicyNames'], user['User']['UserName'])
        allowed_actions = add_to_action_collection(allowed_actions, user_inline_policies)

    except:
        # If not successful, we check the role associated with an instance profile
        # and grab the role's associated permissions
        role = sts.get_caller_identity()
        # Splits a role arn of format 'arn:aws:sts::123456789012:assumed-role/my-role-name/my-role-session-name'
        # on "/" and takes the second element to get the role name to list policies
        try:
            role_name = role["Arn"].split("/")[1]
            list_policies = iam.list_role_policies(RoleName=role_name)
            attached_policies = iam.list_attached_role_policies(RoleName=role_name)
            role_attached_policies = allowed_actions_attached(iam, attached_policies['AttachedPolicies'])
            allowed_actions = add_to_action_collection(allowed_actions, role_attached_policies)
            role_inline_policies = allowed_actions_roles(iam, list_policies['PolicyNames'], role_name)
            allowed_actions = add_to_action_collection(allowed_actions, role_inline_policies)

        except:
            logger.exception("Exception when trying to get role policies")
    logger.debug("Allowed actions: %s", allowed_actions)
    return allowed_actions

@lru_cache()
def get_aws_account_num() -> Optional[str]:
    """
    Returns AWS account num
    """
    return boto3.client('sts').get_caller_identity().get('Account')<|MERGE_RESOLUTION|>--- conflicted
+++ resolved
@@ -17,15 +17,11 @@
 import json
 
 from functools import lru_cache
-from typing import Optional, List, Dict, Set, cast
+from typing import Optional, List, Dict, cast
 from mypy_boto3_iam import IAMClient
 from mypy_boto3_sts import STSClient
-<<<<<<< HEAD
-from mypy_boto3_iam.type_defs import GetRolePolicyResponseTypeDef
-=======
 from mypy_boto3_iam.type_defs import AttachedPolicyTypeDef
 from toil.lib.aws.session import client as get_client
->>>>>>> 0cff88e1
 from collections import defaultdict
 
 from toil.lib.retry import retry
@@ -75,7 +71,7 @@
                                   "ec2:TerminateInstances",
                                   ]
 
-<<<<<<< HEAD
+
 @retry(errors=[BotoServerError])
 def delete_iam_role(role_name: str, region: Optional[str] = None, display_type='print') -> None:
     display = print if display_type == 'print' else logger.debug
@@ -108,9 +104,9 @@
     instance_profile.delete()
     display(f'Instance profile "{instance_profile_name}" successfully deleted.')
 
-=======
+
 AllowedActionCollection = Dict[str, Dict[str, List[str]]]
->>>>>>> 0cff88e1
+
 
 def init_action_collection() -> AllowedActionCollection:
     '''
@@ -276,17 +272,10 @@
 
     :param zone: AWS zone to connect to
     """
-
-<<<<<<< HEAD
-    iam: IAMClient = cast(IAMClient, client('iam', region))
-    sts: STSClient = cast(STSClient, client('sts', region))
-    allowed_actions: Dict[str, List[str]] = {}
-=======
     iam: IAMClient = cast(IAMClient, get_client('iam', region))
     sts: STSClient = cast(STSClient, get_client('sts', region))
-    #TODO Condider effect: deny at some point
+    #TODO Consider effect: deny at some point
     allowed_actions: AllowedActionCollection = defaultdict(lambda: {'Action': [], 'NotAction': []})
->>>>>>> 0cff88e1
     try:
         # If successful then we assume we are operating as a user, and grab the associated permissions
         user = iam.get_user()
