# Copyright (C) 2015-2021 Regents of the University of California
#
# Licensed under the Apache License, Version 2.0 (the "License");
# you may not use this file except in compliance with the License.
# You may obtain a copy of the License at
#
#     http://www.apache.org/licenses/LICENSE-2.0
#
# Unless required by applicable law or agreed to in writing, software
# distributed under the License is distributed on an "AS IS" BASIS,
# WITHOUT WARRANTIES OR CONDITIONS OF ANY KIND, either express or implied.
# See the License for the specific language governing permissions and
# limitations under the License.
import errno
import logging
import os
import socket
import sys
from typing import Any, Callable, ContextManager, Dict, Hashable, Iterable, Iterator, List, Optional, Set, Union, cast
from urllib.parse import ParseResult

from toil.lib.aws import session
from toil.lib.misc import printq
from toil.lib.retry import (
    retry,
    old_retry,
    get_error_status,
    get_error_code,
    DEFAULT_DELAYS,
    DEFAULT_TIMEOUT
)

if sys.version_info >= (3, 8):
    from typing import Literal
else:
    from typing_extensions import Literal

try:
    from boto.exception import BotoServerError, S3ResponseError
    from botocore.exceptions import ClientError
    from mypy_boto3_s3 import S3Client, S3ServiceResource
    from mypy_boto3_s3.literals import BucketLocationConstraintType
    from mypy_boto3_s3.service_resource import Bucket, Object
    from mypy_boto3_sdb import SimpleDBClient
    from mypy_boto3_iam import IAMClient, IAMServiceResource
except ImportError:
    BotoServerError = None  # type: ignore
    # AWS/boto extra is not installed

logger = logging.getLogger(__name__)

# These are error codes we expect from AWS if we are making requests too fast.
# https://github.com/boto/botocore/blob/49f87350d54f55b687969ec8bf204df785975077/botocore/retries/standard.py#L316
THROTTLED_ERROR_CODES = [
        'Throttling',
        'ThrottlingException',
        'ThrottledException',
        'RequestThrottledException',
        'TooManyRequestsException',
        'ProvisionedThroughputExceededException',
        'TransactionInProgressException',
        'RequestLimitExceeded',
        'BandwidthLimitExceeded',
        'LimitExceededException',
        'RequestThrottled',
        'SlowDown',
        'PriorRequestNotComplete',
        'EC2ThrottledException',
]

@retry(errors=[BotoServerError])
def delete_iam_role(
    role_name: str, region: Optional[str] = None, quiet: bool = True
) -> None:
    from boto.iam.connection import IAMConnection
    # TODO: the Boto3 type hints are a bit oversealous here; they want hundreds
    # of overloads of the client-getting methods to exist based on the literal
    # string passed in, to return exactly the right kind of client or resource.
    # So we end up having to wrap all the calls in casts, which kind of defeats
    # the point of a nice fluent method you can call with the name of the thing
    # you want; we should have been calling iam_client() and so on all along if
    # we wanted MyPy to be able to understand us. So at some point we should
    # consider revising our API here to be less annoying to explain to the type
    # checker.
    iam_client = cast(IAMClient, session.client('iam', region_name=region))
    iam_resource = cast(IAMServiceResource, session.resource('iam', region_name=region))
    boto_iam_connection = IAMConnection()
    role = iam_resource.Role(role_name)
    # normal policies
    for attached_policy in role.attached_policies.all():
        printq(f'Now dissociating policy: {attached_policy.policy_name} from role {role.name}', quiet)
        role.detach_policy(PolicyArn=attached_policy.arn)
    # inline policies
    for inline_policy in role.policies.all():
        printq(f'Deleting inline policy: {inline_policy.policy_name} from role {role.name}', quiet)
        # couldn't find an easy way to remove inline policies with boto3; use boto
        boto_iam_connection.delete_role_policy(role.name, inline_policy.policy_name)
    iam_client.delete_role(RoleName=role_name)
    printq(f'Role {role_name} successfully deleted.', quiet)


@retry(errors=[BotoServerError])
def delete_iam_instance_profile(
    instance_profile_name: str, region: Optional[str] = None, quiet: bool = True
) -> None:
    iam_resource = cast(IAMServiceResource, session.resource("iam", region_name=region))
    instance_profile = iam_resource.InstanceProfile(instance_profile_name)
    if instance_profile.roles is not None:
        for role in instance_profile.roles:
            printq(f'Now dissociating role: {role.name} from instance profile {instance_profile_name}', quiet)
            instance_profile.remove_role(RoleName=role.name)
    instance_profile.delete()
    printq(f'Instance profile "{instance_profile_name}" successfully deleted.', quiet)


@retry(errors=[BotoServerError])
def delete_sdb_domain(
    sdb_domain_name: str, region: Optional[str] = None, quiet: bool = True
) -> None:
    sdb_client = cast(SimpleDBClient, session.client("sdb", region_name=region))
    sdb_client.delete_domain(DomainName=sdb_domain_name)
    printq(f'SBD Domain: "{sdb_domain_name}" successfully deleted.', quiet)


def connection_reset(e: Exception) -> bool:
    """
    Return true if an error is a connection reset error.
    """
    # For some reason we get 'error: [Errno 104] Connection reset by peer' where the
    # English description suggests that errno is 54 (ECONNRESET) while the actual
    # errno is listed as 104. To be safe, we check for both:
    return isinstance(e, socket.error) and e.errno in (errno.ECONNRESET, 104)

# TODO: Replace with: @retry and ErrorCondition
def retryable_s3_errors(e: Exception) -> bool:
    """
    Return true if this is an error from S3 that looks like we ought to retry our request.
    """
    return (connection_reset(e)
            or (isinstance(e, BotoServerError) and e.status in (429, 500))
            or (isinstance(e, BotoServerError) and e.code in THROTTLED_ERROR_CODES)
            # boto3 errors
            or (isinstance(e, (S3ResponseError, ClientError)) and get_error_code(e) in THROTTLED_ERROR_CODES)
            or (isinstance(e, ClientError) and 'BucketNotEmpty' in str(e))
            or (isinstance(e, ClientError) and e.response.get('ResponseMetadata', {}).get('HTTPStatusCode') == 409 and 'try again' in str(e))
            or (isinstance(e, ClientError) and e.response.get('ResponseMetadata', {}).get('HTTPStatusCode') in (404, 429, 500, 502, 503, 504)))


def retry_s3(delays: Iterable[float] = DEFAULT_DELAYS, timeout: float = DEFAULT_TIMEOUT, predicate: Callable[[Exception], bool] = retryable_s3_errors) -> Iterator[ContextManager[None]]:
    """
    Retry iterator of context managers specifically for S3 operations.
    """
    return old_retry(delays=delays, timeout=timeout, predicate=predicate)

@retry(errors=[BotoServerError])
def delete_s3_bucket(
    s3_resource: "S3ServiceResource",
    bucket: str,
    quiet: bool = True
) -> None:
    """
    Delete the given S3 bucket.
    """
    printq(f'Deleting s3 bucket: {bucket}', quiet)

    paginator = s3_resource.meta.client.get_paginator('list_object_versions')
    try:
        for response in paginator.paginate(Bucket=bucket):
            # Versions and delete markers can both go in here to be deleted.
            # They both have Key and VersionId, but there's no shared base type
            # defined for them in the stubs to express that. See
            # <https://github.com/vemel/mypy_boto3_builder/issues/123>. So we
            # have to do gymnastics to get them into the same list.
            to_delete: List[Dict[str, Any]] = cast(List[Dict[str, Any]], response.get('Versions', [])) + \
                                              cast(List[Dict[str, Any]], response.get('DeleteMarkers', []))
            for entry in to_delete:
                printq(f"    Deleting {entry['Key']} version {entry['VersionId']}", quiet)
                s3_resource.meta.client.delete_object(Bucket=bucket, Key=entry['Key'], VersionId=entry['VersionId'])
        s3_resource.Bucket(bucket).delete()
        printq(f'\n * Deleted s3 bucket successfully: {bucket}\n\n', quiet)
    except s3_resource.meta.client.exceptions.NoSuchBucket:
        printq(f'\n * S3 bucket no longer exists: {bucket}\n\n', quiet)


def create_s3_bucket(
    s3_resource: "S3ServiceResource",
    bucket_name: str,
    region: Union["BucketLocationConstraintType", Literal["us-east-1"]],
) -> "Bucket":
    """
    Create an AWS S3 bucket, using the given Boto3 S3 session, with the
    given name, in the given region.

    Supports the us-east-1 region, where bucket creation is special.

    *ALL* S3 bucket creation should use this function.
    """
    logger.debug("Creating bucket '%s' in region %s.", bucket_name, region)
    if region == "us-east-1":  # see https://github.com/boto/boto3/issues/125
        bucket = s3_resource.create_bucket(Bucket=bucket_name)
    else:
        bucket = s3_resource.create_bucket(
            Bucket=bucket_name,
            CreateBucketConfiguration={"LocationConstraint": region},
        )
    return bucket

def get_bucket_region(bucket_name: str, endpoint_url: Optional[str] = None, only_strategies: Optional[Set[int]] = None) -> str:
    """
    Get the AWS region name associated with the given S3 bucket.

    Takes an optional S3 API URL override.

    :param only_strategies: For testing, use only strategies with 1-based numbers in this set.
    """

    s3_client = cast(S3Client, session.client('s3', endpoint_url=endpoint_url))

    def attempt_get_bucket_location() -> Optional[str]:
        """
        Try and get the bucket location from the normal API call.
        """
        return s3_client.get_bucket_location(Bucket=bucket_name).get('LocationConstraint', None)

    def attempt_get_bucket_location_from_us_east_1() -> Optional[str]:
        """
        Try and get the bucket location from the normal API call, but against us-east-1
        """
        # Sometimes we aren't allowed to GetBucketLocation. At least some of
        # the time, that's only true when we talk to whatever S3 API servers we
        # usually use, and we can get around this lack of permission by talking
        # to us-east-1 instead. We've been told that this is because us-east-1
        # is special and will answer the question when other regions won't.
        # See:
        # <https://ucsc-gi.slack.com/archives/C027D41M6UA/p1652819831740169?thread_ts=1652817377.594539&cid=C027D41M6UA>
        # It could also be because AWS open data buckets (which we tend to
        # encounter this problem for) tend to actually themselves be in
        # us-east-1.
        backup_s3_client = cast(S3Client, session.client('s3', region_name='us-east-1'))
        return backup_s3_client.get_bucket_location(Bucket=bucket_name).get('LocationConstraint', None)

    def attempt_head_bucket() -> Optional[str]:
        """
        Try and get the bucket location from calling HeadBucket and inspecting
        the headers.
        """
        # If that also doesn't work, we can try HEAD-ing the bucket and looking
        # for an 'x-amz-bucket-region' header on the response, which can tell
        # us where the bucket is. See
        # <https://github.com/aws/aws-sdk-cpp/issues/844#issuecomment-383747871>
        # This won't typecheck until https://github.com/youtype/mypy_boto3_builder/issues/147 is fixed.
        info = s3_client.head_bucket(Bucket=bucket_name)  # type: ignore
        return cast(str, info['ResponseMetadata']['HTTPHeaders']['x-amz-bucket-region'])

    # Compose a list of strategise we want to try in order, which may work.
    # None is an acceptable return type that actually means something.
    strategies: List[Callable[[], Optional[str]]] = []
    strategies.append(attempt_get_bucket_location)
    if not endpoint_url:
        # We should only try to talk to us-east-1 if we don't have a custom
        # URL.
        strategies.append(attempt_get_bucket_location_from_us_east_1)
    strategies.append(attempt_head_bucket)

    for attempt in retry_s3():
        with attempt:
<<<<<<< HEAD
            loc = s3_client.get_bucket_location(Bucket=bucket_name)
            return bucket_location_to_region(loc.get('LocationConstraint', None))
=======
            for i, strategy in enumerate(strategies):
                if only_strategies is not None and i+1 not in only_strategies:
                    # We want to test running without this strategy.
                    continue
                try:
                    return bucket_location_to_region(strategy())
                except ClientError as e:
                    if get_error_code(e) == 'AccessDenied' and not endpoint_url:
                        logger.warning('Strategy %d to get bucket location did not work: %s', i + 1, e)
                        last_error: Exception = e
                        # We were blocked with this strategy. Move on to the
                        # next strategy which might work.
                        continue
                    else:
                        raise
                except KeyError as e:
                    # If we get a weird head response we will have a KeyError
                    logger.warning('Strategy %d to get bucket location did not work: %s', i + 1, e)
                    last_error = e
    # If we get here we ran out of attempts. Raise whatever the last problem was.
    raise last_error


>>>>>>> 4dcf27b2

def region_to_bucket_location(region: str) -> str:
    return '' if region == 'us-east-1' else region

def bucket_location_to_region(location: Optional[str]) -> str:
    return "us-east-1" if location == "" or location is None else location

def get_object_for_url(url: ParseResult, existing: Optional[bool] = None) -> Object:
        """
        Extracts a key (object) from a given parsed s3:// URL.

        :param bool existing: If True, key is expected to exist. If False, key is expected not to
               exists and it will be created. If None, the key will be created if it doesn't exist.
        """
        s3_resource = cast(S3ServiceResource, session.resource('s3'))

<<<<<<< HEAD
        keyName = url.path[1:]
        bucketName = url.netloc
=======
        key_name = url.path[1:]
        bucket_name = url.netloc
>>>>>>> 4dcf27b2

        # Decide if we need to override Boto's built-in URL here.
        endpoint_url: Optional[str] = None
        host = os.environ.get('TOIL_S3_HOST', None)
        port = os.environ.get('TOIL_S3_PORT', None)
        protocol = 'https'
        if os.environ.get('TOIL_S3_USE_SSL', True) == 'False':
            protocol = 'http'
        if host:
            endpoint_url = f'{protocol}://{host}' + f':{port}' if port else ''

        # TODO: OrdinaryCallingFormat equivalent in boto3?
        # if botoargs:
        #     botoargs['calling_format'] = boto.s3.connection.OrdinaryCallingFormat()

        try:
            # Get the bucket's region to avoid a redirect per request
            region = get_bucket_region(bucket_name, endpoint_url=endpoint_url)
            s3 = cast(S3ServiceResource, session.resource('s3', region_name=region, endpoint_url=endpoint_url))
        except ClientError:
            # Probably don't have permission.
            # TODO: check if it is that
            s3 = cast(S3ServiceResource, session.resource('s3', endpoint_url=endpoint_url))

        obj = s3.Object(bucket_name, key_name)
        objExists = True

        try:
            obj.load()
        except ClientError as e:
            if get_error_status(e) == 404:
                objExists = False
            else:
                raise
        if existing is True and not objExists:
            raise RuntimeError(f"Key '{key_name}' does not exist in bucket '{bucket_name}'.")
        elif existing is False and objExists:
            raise RuntimeError(f"Key '{key_name}' exists in bucket '{bucket_name}'.")

        if not objExists:
            obj.put()  # write an empty file
        return obj


@retry(errors=[BotoServerError])
def list_objects_for_url(url: ParseResult) -> List[str]:
        """
        Extracts a key (object) from a given parsed s3:// URL. The URL will be
        supplemented with a trailing slash if it is missing.
        """
        key_name = url.path[1:]
        bucket_name = url.netloc

        if key_name != '' and not key_name.endswith('/'):
            # Make sure to put the trailing slash on the key, or else we'll see
            # a prefix of just it.
            key_name = key_name + '/'

        # Decide if we need to override Boto's built-in URL here.
        # TODO: Decuplicate with get_object_for_url, or push down into session module
        endpoint_url: Optional[str] = None
        host = os.environ.get('TOIL_S3_HOST', None)
        port = os.environ.get('TOIL_S3_PORT', None)
        protocol = 'https'
        if os.environ.get('TOIL_S3_USE_SSL', True) == 'False':
            protocol = 'http'
        if host:
            endpoint_url = f'{protocol}://{host}' + f':{port}' if port else ''

        client = cast(S3Client, session.client('s3', endpoint_url=endpoint_url))

        listing = []

        paginator = client.get_paginator('list_objects_v2')
        result = paginator.paginate(Bucket=bucket_name, Prefix=key_name, Delimiter='/')
        for page in result:
            if 'CommonPrefixes' in page:
                for prefix_item in page['CommonPrefixes']:
                    listing.append(prefix_item['Prefix'][len(key_name):])
            if 'Contents' in page:
                for content_item in page['Contents']:
                    listing.append(content_item['Key'][len(key_name):])

        logger.debug('Found in %s items: %s', url, listing)
        return listing

<|MERGE_RESOLUTION|>--- conflicted
+++ resolved
@@ -264,10 +264,6 @@
 
     for attempt in retry_s3():
         with attempt:
-<<<<<<< HEAD
-            loc = s3_client.get_bucket_location(Bucket=bucket_name)
-            return bucket_location_to_region(loc.get('LocationConstraint', None))
-=======
             for i, strategy in enumerate(strategies):
                 if only_strategies is not None and i+1 not in only_strategies:
                     # We want to test running without this strategy.
@@ -290,9 +286,6 @@
     # If we get here we ran out of attempts. Raise whatever the last problem was.
     raise last_error
 
-
->>>>>>> 4dcf27b2
-
 def region_to_bucket_location(region: str) -> str:
     return '' if region == 'us-east-1' else region
 
@@ -308,13 +301,8 @@
         """
         s3_resource = cast(S3ServiceResource, session.resource('s3'))
 
-<<<<<<< HEAD
-        keyName = url.path[1:]
-        bucketName = url.netloc
-=======
         key_name = url.path[1:]
         bucket_name = url.netloc
->>>>>>> 4dcf27b2
 
         # Decide if we need to override Boto's built-in URL here.
         endpoint_url: Optional[str] = None
