--- conflicted
+++ resolved
@@ -3,12 +3,10 @@
 import shutil
 import subprocess
 import unittest
-<<<<<<< HEAD
+import uuid
 from typing import Any, Dict, List, Optional, Set
-=======
-import uuid
-
->>>>>>> f60382e4
+from unittest.mock import patch
+
 from unittest.mock import patch
 from typing import Any, Dict, List, Set
 
