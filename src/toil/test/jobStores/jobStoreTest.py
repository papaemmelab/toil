--- conflicted
+++ resolved
@@ -79,29 +79,9 @@
             # Test initial state
             #
             self.assertFalse(master.exists("foo"))
+
             # Create parent job and verify its existence/properties
             #
-<<<<<<< HEAD
-            jobOnMaster = master.create( "master1", 12, 34, 35, "foo" )
-            self.assertTrue( master.exists( jobOnMaster.jobStoreID ) )
-            self.assertEquals( jobOnMaster.command, "master1" )
-            self.assertEquals( jobOnMaster.memory, 12 )
-            self.assertEquals( jobOnMaster.cpu, 34 )
-            self.assertEquals( jobOnMaster.disk, 35 )
-            self.assertEquals( jobOnMaster.updateID, "foo" )
-            self.assertEquals( jobOnMaster.stack, [ ] )
-            self.assertEquals( jobOnMaster.predecessorNumber, 0 )
-            self.assertEquals( jobOnMaster.predecessorsFinished, set( ) )
-            self.assertEquals( jobOnMaster.logJobStoreFileID, None )
-
-            # Create a second instance of the job store, simulating a worker ...
-            #
-            worker = self._createJobStore( )
-            # ... and load the parent job there.
-            jobOnWorker = worker.load( jobOnMaster.jobStoreID )
-            self.assertEquals( jobOnMaster, jobOnWorker )
-
-=======
             jobOnMaster = master.create("master1", 12, 34, 35, "foo")
             self.assertTrue(master.exists(jobOnMaster.jobStoreID))
             self.assertEquals(jobOnMaster.command, "master1")
@@ -116,33 +96,16 @@
 
             # Create a second instance of the job store, simulating a worker ...
             #
-            worker = self.createJobStore(config=config)
-            # ... and load the parent batchjob there.
+            worker = self._createJobStore(config=config)
+            # ... and load the parent job there.
             jobOnWorker = worker.load(jobOnMaster.jobStoreID)
             self.assertEquals(jobOnMaster, jobOnWorker)
->>>>>>> e7a5839e
             # Update state on job
             #
             # The following demonstrates the job creation pattern, where jobs
             # to be created are referenced in "jobsToDelete" array, which is
             # persisted to disk first
             # If things go wrong during the update, this list of jobs to delete
-<<<<<<< HEAD
-            # is used to fix the state 
-            jobOnWorker.jobsToDelete = [ "1", "2" ]
-            worker.update( jobOnWorker )
-            # Check jobs to delete persisted
-            self.assertEquals( master.load( jobOnWorker.jobStoreID ).jobsToDelete, [ "1", "2" ] )
-            # Create children
-            child1 = worker.create( "child1", 23, 45, 46, "1", 1 )
-            child2 = worker.create( "child2", 34, 56, 57, "2", 1 )
-            # Update parent
-            jobOnWorker.stack.append(
-                ((child1.jobStoreID, 23, 45, 46, 1), (child2.jobStoreID, 34, 56, 57, 1)) )
-            jobOnWorker.jobsToDelete = [ ]
-            worker.update( jobOnWorker )
-
-=======
             # is used to fix the state
             jobOnWorker.jobsToDelete = ["1", "2"]
             worker.update(jobOnWorker)
@@ -155,7 +118,7 @@
             jobOnWorker.stack.append(((child1.jobStoreID, 23, 45, 46, 1), (child2.jobStoreID, 34, 56, 57, 1)))
             jobOnWorker.jobsToDelete = []
             worker.update(jobOnWorker)
->>>>>>> e7a5839e
+
             # Check equivalence between master and worker
             #
             self.assertNotEquals(jobOnWorker, jobOnMaster)
@@ -163,21 +126,12 @@
             jobOnMaster = master.load(jobOnMaster.jobStoreID)
             self.assertEquals(jobOnWorker, jobOnMaster)
             # Load children on master an check equivalence
-<<<<<<< HEAD
-            self.assertEquals( master.load( child1.jobStoreID ), child1 )
-            self.assertEquals( master.load( child2.jobStoreID ), child2 )
-
-            # Test changing and persisting job state across multiple jobs
-            #
-            childJobs = [ worker.load( childCommand[ 0 ] ) for childCommand in
-                jobOnMaster.stack[ -1 ] ]
-=======
             self.assertEquals(master.load(child1.jobStoreID), child1)
             self.assertEquals(master.load(child2.jobStoreID), child2)
+
             # Test changing and persisting job state across multiple jobs
             #
             childJobs = [worker.load(childCommand[0]) for childCommand in jobOnMaster.stack[-1]]
->>>>>>> e7a5839e
             for childJob in childJobs:
                 childJob.logJobStoreFileID = str(uuid.uuid4())
                 childJob.remainingRetryCount = 66
@@ -185,53 +139,23 @@
             for childJob in childJobs:
                 worker.update(childJob)
             for childJob in childJobs:
-<<<<<<< HEAD
-                self.assertEquals( master.load( childJob.jobStoreID ), childJob )
-                self.assertEquals( worker.load( childJob.jobStoreID ), childJob )
-
-                # Test job iterator
-            self.assertEquals( set( childJobs + [ jobOnMaster ] ), set( worker.jobs( ) ) )
-            self.assertEquals( set( childJobs + [ jobOnMaster ] ), set( master.jobs( ) ) )
-
-            # Test job deletions
-            #
-
-            # First delete parent, this should have no effect on the children
-            self.assertTrue( master.exists( jobOnMaster.jobStoreID ) )
-            self.assertTrue( worker.exists( jobOnMaster.jobStoreID ) )
-            master.delete( jobOnMaster.jobStoreID )
-            self.assertFalse( master.exists( jobOnMaster.jobStoreID ) )
-            self.assertFalse( worker.exists( jobOnMaster.jobStoreID ) )
-
-            for childJob in childJobs:
-                self.assertTrue( master.exists( childJob.jobStoreID ) )
-                self.assertTrue( worker.exists( childJob.jobStoreID ) )
-                master.delete( childJob.jobStoreID )
-                self.assertFalse( master.exists( childJob.jobStoreID ) )
-                self.assertFalse( worker.exists( childJob.jobStoreID ) )
-                self.assertRaises( NoSuchJobException, worker.load, childJob.jobStoreID )
-                self.assertRaises( NoSuchJobException, master.load, childJob.jobStoreID )
-
-            # Test job iterator now has no jobs
-            #
-            self.assertEquals( set( ), set( worker.jobs( ) ) )
-            self.assertEquals( set( ), set( master.jobs( ) ) )
-
-=======
                 self.assertEquals(master.load(childJob.jobStoreID), childJob)
                 self.assertEquals(worker.load(childJob.jobStoreID), childJob)
 
             # Test job iterator
             self.assertEquals(set(childJobs + [jobOnMaster]), set(worker.jobs()))
             self.assertEquals(set(childJobs + [jobOnMaster]), set(master.jobs()))
+
             # Test job deletions
             #
+
             # First delete parent, this should have no effect on the children
             self.assertTrue(master.exists(jobOnMaster.jobStoreID))
             self.assertTrue(worker.exists(jobOnMaster.jobStoreID))
             master.delete(jobOnMaster.jobStoreID)
             self.assertFalse(master.exists(jobOnMaster.jobStoreID))
             self.assertFalse(worker.exists(jobOnMaster.jobStoreID))
+
             for childJob in childJobs:
                 self.assertTrue(master.exists(childJob.jobStoreID))
                 self.assertTrue(worker.exists(childJob.jobStoreID))
@@ -245,7 +169,7 @@
             #
             self.assertEquals(set(), set(worker.jobs()))
             self.assertEquals(set(), set(master.jobs()))
->>>>>>> e7a5839e
+
             # Test shared files: Write shared file on master, ...
             #
             with master.writeSharedFileStream("foo") as f:
@@ -257,26 +181,10 @@
             with master.readSharedFileStream("foo") as f:
                 self.assertEquals("bar", f.read())
 
-<<<<<<< HEAD
-            self.assertUrl( master.getSharedPublicUrl( "foo" ) )
-
-            # Test per-job files: Create empty file on master, ...
-            #
-
-            # First recreate job
-            jobOnMaster = master.create( "master1", 12, 34, 35, "foo" )
-
-            fileOne = worker.getEmptyFileStoreID( jobOnMaster.jobStoreID )
-
-            # Check file exists
-            self.assertTrue( worker.fileExists( fileOne ) )
-            self.assertTrue( master.fileExists( fileOne ) )
-
-=======
             with master.writeSharedFileStream("nonEncrypted", isProtected=False) as f:
                 f.write("bar")
             sharedUrl = master.getSharedPublicUrl("nonEncrypted")
-            self.assertTrue(urlIsValid(sharedUrl))
+            self.assertUrl(sharedUrl)
             # Test per-job files: Create empty file on master, ...
             #
             # First recreate job
@@ -285,22 +193,12 @@
             # Check file exists
             self.assertTrue(worker.fileExists(fileOne))
             self.assertTrue(master.fileExists(fileOne))
->>>>>>> e7a5839e
             # ... write to the file on worker, ...
             with worker.updateFileStream(fileOne) as f:
                 f.write("one")
             # ... read the file as a stream on the master, ....
-<<<<<<< HEAD
-
-            # test regular file urls
-            self.assertUrl( master.getPublicUrl( fileOne ) )
-
-            with master.readFileStream( fileOne ) as f:
-                self.assertEquals( f.read( ), "one" )
-=======
             with master.readFileStream(fileOne) as f:
                 self.assertEquals(f.read(), "one")
->>>>>>> e7a5839e
 
             # ... and copy it to a temporary physical file on the master.
             fh, path = tempfile.mkstemp()
@@ -326,48 +224,24 @@
             finally:
                 os.unlink(path)
             # Create a third file to test the last remaining method.
-<<<<<<< HEAD
-            with worker.writeFileStream( jobOnMaster.jobStoreID ) as (f, fileThree):
-                f.write( "three" )
-            with master.readFileStream( fileThree ) as f:
-                self.assertEquals( f.read( ), "three" )
-=======
             with worker.writeFileStream(jobOnMaster.jobStoreID) as (f, fileThree):
                 f.write("three")
             with master.readFileStream(fileThree) as f:
                 self.assertEquals(f.read(), "three")
->>>>>>> e7a5839e
             # Delete a file explicitly but leave files for the implicit deletion through the parent
             worker.deleteFile(fileOne)
+
             # Check the file is gone
-<<<<<<< HEAD
-            self.assertTrue( not worker.fileExists( fileOne ) )
-            self.assertTrue( not master.fileExists( fileOne ) )
-
-            # Test stats and logging
-            testRead = [ ]
-            files = master.readStatsAndLogging( testRead.append )
-            self.assertTrue( files == 0 )
-
-            master.writeStatsAndLogging( "abc" )
-
-            files = master.readStatsAndLogging( testRead.append )
-            assert len( testRead ) == 1
-            self.assertTrue( files == 1 )
-            files = master.readStatsAndLogging( testRead.append )
-            self.assertTrue( files == 0 )
-            master.writeStatsAndLogging( "abc" )
-            master.writeStatsAndLogging( "abc" )
-            files = master.readStatsAndLogging( testRead.append )
-            self.assertTrue( files == 2 )
-=======
             self.assertTrue(not worker.fileExists(fileOne))
             self.assertTrue(not master.fileExists(fileOne))
+
             # Test stats and logging
             testRead = []
             files = master.readStatsAndLogging(testRead.append)
             self.assertTrue(files == 0)
+
             master.writeStatsAndLogging("abc")
+
             files = master.readStatsAndLogging(testRead.append)
             assert len(testRead) == 1
             self.assertTrue(files == 1)
@@ -377,7 +251,6 @@
             master.writeStatsAndLogging("abc")
             files = master.readStatsAndLogging(testRead.append)
             self.assertTrue(files == 2)
->>>>>>> e7a5839e
             # Delete parent and its associated files
             #
             master.delete(jobOnMaster.jobStoreID)
@@ -385,7 +258,9 @@
             # Files should be gone as well. NB: the fooStream() methods return context managers
             self.assertRaises(NoSuchFileException, worker.readFileStream(fileTwo).__enter__)
             self.assertRaises(NoSuchFileException, worker.readFileStream(fileThree).__enter__)
+
             # TODO: Who deletes the shared files?
+
             # TODO: Test stats methods
 
         def testMultipartUploads( self ):
@@ -399,11 +274,11 @@
             bufSize = 65536
             partSize = AWSJobStore._s3_part_size
             self.assertEquals( partSize % bufSize, 0 )
-            job = self.master.create( "1", 2, 3, 4, 0 )
+            job = self.master.create( "1", 2, 3, 4, 0)
 
             # Test file/stream ending on part boundary and within a part
             #
-            for partsPerFile in (1, 2.33):
+            for partsPerFile in ( 1, 2.33 ):
                 checksum = hashlib.md5( )
                 checksumQueue = Queue( 2 )
 
@@ -420,8 +295,8 @@
                 checksumThread = Thread( target=checksumThreadFn )
                 checksumThread.start( )
                 try:
-                    with open( random_device ) as readable:
-                        with self.master.writeFileStream( job.jobStoreID ) as (writable, fileId):
+                    with open(random_device) as readable:
+                        with self.master.writeFileStream( job.jobStoreID ) as ( writable, fileId ):
                             for i in range( int( partSize * partsPerFile / bufSize ) ):
                                 buf = readable.read( bufSize )
                                 checksumQueue.put( buf )
@@ -448,7 +323,7 @@
                 fh, path = tempfile.mkstemp( )
                 try:
                     with os.fdopen( fh, 'r+' ) as writable:
-                        with open( random_device ) as readable:
+                        with open(random_device) as readable:
                             for i in range( int( partSize * partsPerFile / bufSize ) ):
                                 buf = readable.read( bufSize )
                                 writable.write( buf )
@@ -471,11 +346,11 @@
             self.master.delete( job.jobStoreID )
 
         def testZeroLengthFiles( self ):
-            job = self.master.create( "1", 2, 3, 4, 0 )
+            job = self.master.create( "1", 2, 3, 4, 0)
             nullFile = self.master.writeFile( job.jobStoreID, '/dev/null' )
             with self.master.readFileStream( nullFile ) as f:
                 self.assertEquals( f.read( ), "" )
-            with self.master.writeFileStream( job.jobStoreID ) as (f, nullStream):
+            with self.master.writeFileStream( job.jobStoreID ) as ( f, nullStream ):
                 pass
             with self.master.readFileStream( nullStream ) as f:
                 self.assertEquals( f.read( ), "" )
