# Copyright (C) 2015-2021 Regents of the University of California
#
# Licensed under the Apache License, Version 2.0 (the "License");
# you may not use this file except in compliance with the License.
# You may obtain a copy of the License at
#
#     http://www.apache.org/licenses/LICENSE-2.0
#
# Unless required by applicable law or agreed to in writing, software
# distributed under the License is distributed on an "AS IS" BASIS,
# WITHOUT WARRANTIES OR CONDITIONS OF ANY KIND, either express or implied.
# See the License for the specific language governing permissions and
# limitations under the License.

"""
Message types and message bus for leader component coordination.

Historically, the Toil Leader has been organized around functions calling other
functions to "handle" different things happening. Over time, it has become very
brittle: exactly the right handling functions need to be called in exactly the
right order, or it gets confused and does the wrong thing.

The MessageBus is meant to let the leader avoid this by more losely coupling
its components together, by having them communicate by sending messages instead
of by calling functions.

When events occur (like a job coming back from the batch system with a failed
exit status), this will be translated into a message that will be sent to the
bus. Then, all the leader components that need to react to this message in some
way (by, say, decrementing the retry count) would listen for the relevant
messages on the bus and react to them. If a new component needs to be added, it
can be plugged into the message bus and receive and react to messages without
interfering with existing components' ability to react to the same messages.

Eventually, the different aspects of the Leader could become separate objects.

By default, messages stay entirely within the Toil leader process, and are not
persisted anywhere, not even in the JobStore.

The Message Bus also provides an extension point: its messages can be
serialized to a file by the leader (see the --writeMessages option), and they
can then be decoded using MessageBus.scan_bus_messages() (as is done in the
Toil WES server backend). By replaying the messages and tracking their effects
on job state, you can get an up-to-date view of the state of the jobs in a
workflow. This includes information, such as whether jobs are issued or
running, or what jobs have completely finished, which is not persisted in the
JobStore.

The MessageBus instance for the leader process is owned by the Toil leader, but
the BatchSystem has an opportunity to connect to it, and can send (or listen
for) messages. Right now the BatchSystem deos not *have* to send or receive any
messages; the Leader is responsible for polling it via the BatchSystem API and
generating the events. But a BatchSystem implementation *may* send additional
events (like JobAnnotationMessage).

Currently, the MessageBus is implemented using pypubsub, and so messages are
always handled in a single Thread, the Toil leader's main loop thread. If other
components send events, they will be shipped over to that thread inside the
MessageBus. Communication between processes is allowed using
MessageBus.connect_output_file() and MessageBus.scan_bus_messages().
"""

import collections
from dataclasses import dataclass
import inspect
import logging
<<<<<<< HEAD
import os
import sys
import tempfile
=======
import queue
import sys
import threading
>>>>>>> e5059230
from typing import (IO,
                    Any,
                    Callable,
                    Dict,
                    Iterator,
                    List,
                    NamedTuple,
                    Optional,
                    Type,
                    TypeVar,
                    Union,
                    cast)

from pubsub.core import Publisher
from pubsub.core.listener import Listener
from pubsub.core.topicobj import Topic
from pubsub.core.topicutils import ALL_TOPICS

from toil.server.wes.abstract_backend import TaskLog

logger = logging.getLogger( __name__ )

# We define a bunch of named tuple message types.
# These all need to be plain data: only hold ints, strings, etc.

class JobIssuedMessage(NamedTuple):
    """
    Produced when a job is issued to run on the batch system.
    """
    # The kind of job issued, for statistics aggregation
    job_type: str
    # The job store ID of the job
    job_id: str

class JobUpdatedMessage(NamedTuple):
    """
    Produced when a job is "updated" and ready to have something happen to it.
    """
    # The job store ID of the job
    job_id: str
    # The error code/return code for the job, which is nonzero if something has
    # gone wrong, and 0 otherwise.
    result_status: int

class JobCompletedMessage(NamedTuple):
    """
    Produced when a job is completed, whether successful or not.
    """
    # The kind of job issued, for statistics aggregation
    job_type: str
    # The job store ID of the job
    job_id: str

class JobFailedMessage(NamedTuple):
    """
    Produced when a job is completely failed, and will not be retried again.
    """
    # The kind of job issued, for statistics aggregation
    job_type: str
    # The job store ID of the job
    job_id: str

class JobMissingMessage(NamedTuple):
    """
    Produced when a job goes missing and should be in the batch system but isn't.
    """
    # The job store ID of the job
    job_id: str

class JobAnnotationMessage(NamedTuple):
    """
    Produced when extra information (such as an AWS Batch job ID from the
    AWSBatchBatchSystem) is available that goes with a job.
    """
    # The job store ID of the job
    job_id: str
    # The name of the annotation
    annotation_name: str
    # The annotation data
    annotation_value: str

class QueueSizeMessage(NamedTuple):
    """
    Produced to describe the size of the queue of jobs issued but not yet
    completed. Theoretically recoverable from other messages.
    """
    # The size of the queue
    queue_size: int

class ClusterSizeMessage(NamedTuple):
    """
    Produced by the Toil-integrated autoscaler describe the number of
    instances of a certain type in a cluster.
    """
    # The instance type name, like t4g.medium
    instance_type: str
    # The number of instances of that type that the Toil autoscaler thinks
    # there are
    current_size: int

class ClusterDesiredSizeMessage(NamedTuple):
    """
    Produced by the Toil-integrated autoscaler to describe the number of
    instances of a certain type that it thinks will be needed.
    """
    # The instance type name, like t4g.medium
    instance_type: str
    # The number of instances of that type that the Toil autoscaler wants there
    # to be
    desired_size: int

# Then we define a serialization format.

def message_to_bytes(message: NamedTuple) -> bytes:
    """
    Convert a plain-old-data named tuple into a byte string.
    """
    parts = []
    for item in message:
        item_type = type(item)
        if item_type in [int, float, bool] or item is None:
            parts.append(str(item).encode('utf-8'))
        elif item_type == str:
            parts.append(item.encode('unicode_escape'))
        else:
            # We haven't implemented this type yet.
            raise RuntimeError(f"Cannot store message argument of type {item_type}: {item}")
    return b'\t'.join(parts)


# TODO: Messages have to be named tuple types.
MessageType = TypeVar('MessageType')
def bytes_to_message(message_type: Type[MessageType], data: bytes) -> MessageType:
    """
    Convert bytes from message_to_bytes back to a message of the given type.
    """
    parts = data.split(b'\t')

    # Get a mapping from field name to type in the named tuple.
    # We need to check a couple different fields because this moved in a recent
    # Python 3 release.
    field_to_type: Optional[Dict[str, type]] = cast(Optional[Dict[str, type]],
                                                    getattr(message_type, '__annotations__',
                                                            getattr(message_type, '_field_types', None)))
    if field_to_type is None:
        raise RuntimeError(f"Cannot get field types from {message_type}")
    field_names: List[str] = getattr(message_type, '_fields')

    if len(field_names) != len(parts):
        raise RuntimeError(f"Cannot parse {field_names} from {parts}")

    # Parse each part according to its type and put it in here
    typed_parts = []

    for name, part in zip(field_names, parts):
        field_type = field_to_type[name]
        if field_type in [int, float, bool]:
            typed_parts.append(field_type(part.decode('utf-8')))
        elif field_type == str:
            # Decode, accounting for escape sequences
            typed_parts.append(part.decode('unicode_escape'))
        else:
            raise RuntimeError(f"Cannot read message argument of type {field_type}")

    # Build the parts back up into the named tuple.
    return message_type(*typed_parts)




class MessageBus:
    """
    Holds messages that should cause jobs to change their scheduling states.
    Messages are put in and buffered, and can be taken out and handled as
    batches when convenient.

    All messages are NamedTuple objects of various subtypes.

    Message order is guaranteed to be preserved within a type.
    """

    def __init__(self) -> None:
        # Each MessageBus has an independent PyPubSub instance
        self._pubsub = Publisher()

        # We will deliver messages to the thread we were constructed in
        self._owning_thread = threading.get_ident()

        # Messages from other threads go in this queue
        self._queue: queue.Queue[Any] = queue.Queue()

    @classmethod
    def _type_to_name(cls, message_type: type) -> str:
        """
        Convert a type to a name that can be a PyPubSub topic (all normal
        characters, hierarchically dotted).
        """

        return '.'.join([message_type.__module__, message_type.__name__])

    # All our messages are NamedTuples, but NamedTuples don't actually inherit
    # from NamedTupe, so MyPy complains if we require that here.
    def publish(self, message: Any) -> None:
        """
        Put a message onto the bus. Can be called from any thread.
        """

        if threading.get_ident() == self._owning_thread:
            # We can deliver this now
            self._deliver(message)
            # Also do any waiting messages
            self.check()
        else:
            # We need to put it in the queue for the main thread
            self._queue.put(message)

    def check(self) -> None:
        """
        If we are in the owning thread, deliver any messages that are in the
        queue for us. Must be called every once in a while in the main thread,
        possibly through inbox objects.
        """

        if threading.get_ident() == self._owning_thread:
            # We are supposed to receive messages
            while True:
                # Until we can't get a message, get one
                message: Optional[Any] = None
                try:
                    message = self._queue.get_nowait()
                except queue.Empty:
                    # No messages are waiting
                    return
                # Handle the message
                self._deliver(message)

    def _deliver(self, message: Any) -> None:
        """
        Runs only in the owning thread. Delivers a message to its listeners.
        """
        topic = self._type_to_name(type(message))
        logger.debug('Notifying %s with message: %s', topic, message)
        self._pubsub.sendMessage(topic, message=message)

    # This next function takes callables that take things of the type that was passed in as a
    # runtime argument, which we can explain to MyPy using a TypeVar and Type[]
    MessageType = TypeVar('MessageType', bound='NamedTuple')
    def subscribe(self, message_type: Type[MessageType], handler: Callable[[MessageType], Any]) -> Listener:
        """
        Register the given callable to be called when messages of the given type are sent.
        It will be called with messages sent after the subscription is created.
        Returns a subscription object; when the subscription object is GC'd the subscription will end.
        """

        topic = self._type_to_name(message_type)
        logger.debug('Listening for message topic: %s', topic)

        # Make sure to wrap the handler so we get the right argument name and
        # we can control lifetime.
        def handler_wraper(message: MessageBus.MessageType) -> None:
            handler(message)

        # The docs says this returns the listener but really it seems to return
        # a listener and something else.
        listener, _ = self._pubsub.subscribe(handler_wraper, topic)
        # Hide the handler function in the pubsub listener to keep it alive.
        # If it goes out of scope the subscription expires, and the pubsub
        # system only uses weak references.
        setattr(listener, 'handler_wrapper', handler_wraper)
        return listener

    def connect(self, wanted_types: List[type]) -> 'MessageBusConnection':
        """
        Get a connection object that serves as an inbox for messages of the
        given types.
        Messages of those types will accumulate in the inbox until it is
        destroyed. You can check for them at any time.
        """
        connection = MessageBusConnection()
        # We call this private method, really we mean this to be module scope.
        connection._set_bus_and_message_types(self, wanted_types)
        return connection

    def outbox(self) -> 'MessageOutbox':
        """
        Get a connection object that only allows sending messages.
        """
        connection = MessageOutbox()
        connection._set_bus(self)
        return connection

    def connect_output_file(self, file_path: str) -> Any:
        """
        Send copies of all messages to the given output file.

        Returns connection data which must be kept alive for the
        connection to persist. That data is opaque: the user is not supposed to
        look at it or touch it or do anything with it other than store it
        somewhere or delete it.
        """


        stream = open(file_path, 'wb')

        # Type of the ** is the value type of the dictionary; key type is always string.
        def handler(topic_object: Topic = Listener.AUTO_TOPIC, **message_data: NamedTuple) -> None:
            """
            Log the message in the given message data, associated with the
            given topic.
            """
            # There should always be a "message"
            assert len(message_data) == 1
            assert 'message' in message_data
            message = message_data['message']
            topic = topic_object.getName()
            stream.write(topic.encode('utf-8'))
            stream.write(b'\t')
            stream.write(message_to_bytes(message))
            stream.write(b'\n')

        listener, _ = self._pubsub.subscribe(handler, ALL_TOPICS)

        # To keep this alive, we need to keep the handler alive, and we might
        # want the pypubsub Listener.
        return (handler, listener)


    # TODO: If we annotate this as returning an Iterator[NamedTuple], MyPy
    # complains when we loop over it that the loop variable is a <nothing>,
    # ifen in code protected by isinstance(). Using a typevar makes it complain
    # that we "need type annotation" for the loop variable, because it can't
    # get it from the types in the (possibly empty?) list.
    # TODO: Find a good way to annotate this as returning an iterator of a
    # union of the types passed in message_types, in a way that MyPy can
    # understand.
    @classmethod
    def scan_bus_messages(cls, stream: IO[bytes], message_types: List[Type[NamedTuple]]) -> Iterator[Any]:
        """
        Get an iterator over all messages in the given log stream of the given
        types, in order. Discard any trailing partial messages.
        """

        # We know all the message types we care about, so build the mapping from topic name to message type
        name_to_type = {cls._type_to_name(t): t for t in message_types}

        for line in stream:
            logger.debug('Got message: %s', line)
            if not line.endswith(b'\n'):
                # Skip unterminated line
                continue
            # Drop the newline and split on first tab
            parts = line[:-1].split(b'\t', 1)

            # Get the type of the message
            message_type = name_to_type.get(parts[0].decode('utf-8'))
            if message_type is None:
                # We aren't interested in this kind of message.
                continue

            # Decode the actual message
            message = bytes_to_message(message_type, parts[1])

            # And produce it
            yield message

class MessageBusClient:
    """
    Base class for clients (inboxes and outboxes) of a message bus. Handles
    keeping a reference to the message bus.
    """

    def __init__(self) -> None:
        """
        Make a disconnected client.
        """

        # We might be given a reference to the message bus
        self._bus: Optional[MessageBus] = None

    def _set_bus(self, bus: MessageBus) -> None:
        """
        Connect to the given bus.

        Should only ever be called once on a given instance.
        """
        self._bus = bus

class MessageInbox(MessageBusClient):
    """
    A buffered connection to a message bus that lets us receive messages.
    Buffers incoming messages until you are ready for them.
    Does not preserve ordering between messages of different types.
    """

    def __init__(self) -> None:
        """
        Make a disconnected inbox.
        """

        super().__init__()

        # This holds all the messages on the bus, organized by type.
        self._messages_by_type: Dict[type, List[Any]] = {}
        # This holds listeners for all the types, when we connect to a bus
        self._listeners_by_type: Dict[type, Listener] = {}

        # We define a handler for messages
        def on_message(message: Any) -> None:
            self._messages_by_type[type(message)].append(message)
        self._handler = on_message

    def _set_bus_and_message_types(self, bus: MessageBus, wanted_types: List[type]) -> None:
        """
        Connect to the given bus and collect the given message types.

        Should only ever be called once on a given instance.
        """

        self._set_bus(bus)

        for t in wanted_types:
            # For every kind of message we are subscribing to

            # Make a queue for the messages
            self._messages_by_type[t] = []
            # Make and save a subscription
            self._listeners_by_type[t] = bus.subscribe(t, self._handler)

    def _check_bus(self) -> None:
        """
        Make sure we are connected to a bus, and let the bus check for messages
        and deliver them to us. We call this before we access our delivered
        messages.
        """

        if self._bus is None:
            raise RuntimeError("Cannot receive message when not connected to a bus")
        # Make sure to check for messages form other threads first
        self._bus.check()

    def count(self, message_type: type) -> int:
        """
        Get the number of pending messages of the given type.
        """
        self._check_bus()
        return len(self._messages_by_type[message_type])

    def empty(self) -> bool:
        """
        Return True if no messages are pending, and false otherwise.
        """
        self._check_bus()
        return all(len(v) == 0 for v in self._messages_by_type.values())

    # This next function returns things of the type that was passed in as a
    # runtime argument, which we can explain to MyPy using a TypeVar and Type[]
    MessageType = TypeVar('MessageType')
    def for_each(self, message_type: Type[MessageType]) -> Iterator[MessageType]:
        """
        Loop over all messages currently pending of the given type. Each that
        is handled without raising an exception will be removed.

        Messages sent while this function is running will not be yielded by the
        current call.
        """

        self._check_bus()

        # Grab the message buffer for this kind of message.
        message_list = self._messages_by_type[message_type]
        # Make a new buffer. TODO: Will be hard to be thread-safe because other
        # threads could have a reference to the old buffer.
        self._messages_by_type[message_type] = []

        # Flip around to chronological order
        message_list.reverse()
        try:
            while len(message_list) > 0:
                # We need to handle the case where a new message of this type comes
                # in while we're looping, from the handler. So we take each off the
                # list from the end while we handle it, and put it back if
                # something goes wrong.
                message = message_list.pop()
                handled = False
                try:
                    # Emit the message
                    assert isinstance(message, message_type), f"Unacceptable message type {type(message)} in list for type {message_type}"
                    yield message
                    # If we get here it was handled without error.
                    handled = True
                finally:
                    if not handled:
                        # An exception happened, and we're bailing out of the
                        # while loop. Make sure the message isn't dropped, in
                        # case someone wants to recover and handle it again
                        # later with another for_each call.
                        message_list.append(message)
        finally:
            # Dump anything remaining in our buffer back into the main buffer,
            # in the right order, and before the later messages.
            message_list.reverse()
            self._messages_by_type[message_type] = message_list + self._messages_by_type[message_type]

class MessageOutbox(MessageBusClient):
    """
    A connection to a message bus that lets us publish messages.
    """

    def __init__(self) -> None:
        """
        Make a disconnected outbox.
        """
        super().__init__()

    def publish(self, message: Any) -> None:
        """
        Publish the given message to the connected message bus.

        We have this so you don't need to store both the bus and your connection.
        """
        if self._bus is None:
            raise RuntimeError("Cannot send message when not connected to a bus")
        self._bus.publish(message)

class MessageBusConnection(MessageInbox, MessageOutbox):
    """
    A two-way connection to a message bus. Buffers incoming messages until you
    are ready for them, and lets you send messages.
    """

    def __init__(self) -> None:
        """
        Make a MessageBusConnection that is not connected yet.
        """
        super().__init__()


<<<<<<< HEAD
    def _set_bus_and_message_types(self, bus: MessageBus, wanted_types: List[type]) -> None:
        """
        Connect to the given bus and collect the given message types.

        We must not have connected to anything yet.
        """

        # We need to call the two inherited connection methods
        super()._set_bus_and_message_types(bus, wanted_types)
        self._set_bus(bus)


def replay_message_bus(path: str):
    """
    Replay all the messages and work out what they mean for jobs.

    We track the state and name of jobs here, by ID.
    We would use a list of two items but MyPy can't understand a lits
    of items of multiple types, so we need to define a new class.
    """
    @dataclass
    class JobStatus:
        """
        Records the status of a job.
        """
        name: str
        exit_code: int
        annotations: Dict[str, str]

    job_statuses: Dict[str, JobStatus] = collections.defaultdict(lambda: JobStatus('', -1, {}))

    with open(path, 'rb') as log_stream:
        # Read all the full, properly-terminated messages about job updates
        for event in MessageBus.scan_bus_messages(log_stream, [JobUpdatedMessage, JobIssuedMessage, JobCompletedMessage,
                                                               JobFailedMessage, JobAnnotationMessage]):
            # And for each of them
            logger.info('Got message from workflow: %s', event)

            if isinstance(event, JobUpdatedMessage):
                # Apply the latest return code from the job with this ID.
                job_statuses[event.job_id].exit_code = event.result_status
            elif isinstance(event, JobIssuedMessage):
                job_statuses[event.job_id].name = event.job_type
            elif isinstance(event, JobCompletedMessage):
                job_statuses[event.job_id].name = event.job_type
            elif isinstance(event, JobFailedMessage):
                job_statuses[event.job_id].name = event.job_type
                if job_statuses[event.job_id].exit_code == 0:
                    # Record the failure if we never got a failed exit code.
                    job_statuses[event.job_id].exit_code = 1
            elif isinstance(event, JobAnnotationMessage):
                # Remember the last value of any annotation that is set
                job_statuses[event.job_id].annotations[event.annotation_name] = event.annotation_value

    return job_statuses



def gen_messBus_path() -> str:
    """
    If given a path, return absolute path otherwise generate path to store message bus at
    """
    fd, path = tempfile.mkstemp()
    os.close(fd)
    return path
    #TODO Might want to clean up the tmpfile at some point after running the workflow
=======
>>>>>>> e5059230
<|MERGE_RESOLUTION|>--- conflicted
+++ resolved
@@ -64,15 +64,11 @@
 from dataclasses import dataclass
 import inspect
 import logging
-<<<<<<< HEAD
+
 import os
-import sys
+import queue
 import tempfile
-=======
-import queue
-import sys
 import threading
->>>>>>> e5059230
 from typing import (IO,
                     Any,
                     Callable,
@@ -609,8 +605,6 @@
         """
         super().__init__()
 
-
-<<<<<<< HEAD
     def _set_bus_and_message_types(self, bus: MessageBus, wanted_types: List[type]) -> None:
         """
         Connect to the given bus and collect the given message types.
@@ -667,8 +661,6 @@
 
     return job_statuses
 
-
-
 def gen_messBus_path() -> str:
     """
     If given a path, return absolute path otherwise generate path to store message bus at
@@ -676,6 +668,4 @@
     fd, path = tempfile.mkstemp()
     os.close(fd)
     return path
-    #TODO Might want to clean up the tmpfile at some point after running the workflow
-=======
->>>>>>> e5059230
+    #TODO Might want to clean up the tmpfile at some point after running the workflow