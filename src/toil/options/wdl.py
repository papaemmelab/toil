--- conflicted
+++ resolved
@@ -28,9 +28,5 @@
     parser.add_argument(*output_file_arguments, dest="output_file", type=str, default=None,
                         help=suppress_help or "File or URI to save output JSON to.")
     reference_inputs_arguments = ["--wdlReferenceInputs"] + (["--referenceInputs"] if not suppress else [])
-<<<<<<< HEAD
-    parser.add_argument(*reference_inputs_arguments, dest="reference_inputs", type="bool", default=False,
-=======
-    parser.add_argument(*reference_inputs_arguments, dest="reference_inputs", type=bool, default=False,  # type: ignore
->>>>>>> 255c7140
+    parser.add_argument(*reference_inputs_arguments, dest="reference_inputs", type=bool, default=False,
                         help=suppress_help or "Pass input files by URL")