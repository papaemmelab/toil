# Copyright (C) 2015-2021 Regents of the University of California
#
# Licensed under the Apache License, Version 2.0 (the "License");
# you may not use this file except in compliance with the License.
# You may obtain a copy of the License at
#
#     http://www.apache.org/licenses/LICENSE-2.0
#
# Unless required by applicable law or agreed to in writing, software
# distributed under the License is distributed on an "AS IS" BASIS,
# WITHOUT WARRANTIES OR CONDITIONS OF ANY KIND, either express or implied.
# See the License for the specific language governing permissions and
# limitations under the License.
"""
This file contains the AWS jobstore, which has its own docstring defining its use.

This docstring is about the organization of the file.

All direct AWS boto calls should live in toil.lib.aws, except for creating the
session instance and the resource/client (which should only be made ONCE in the jobstore).
Reasons for this:
 - DRY.
 - All retries are on their individual boto functions, instead of here.
 - Simple clear functions ~> simple clear unit tests (ideally).

Variables defining part size, parallelization, and other constants should live in toil.lib.aws.config.
"""
import os
import json
import logging
import pickle
import re
import stat
import uuid
import tempfile
import datetime
from io import BytesIO
from contextlib import contextmanager
from typing import Optional, Tuple, Union

from typing import Optional
from botocore.exceptions import ClientError

from toil.fileStores import FileID
from toil.jobStores.abstractJobStore import (AbstractJobStore,
                                             JobStoreExistsException,
                                             NoSuchJobException,
                                             NoSuchJobStoreException)
<<<<<<< HEAD
from toil.lib.aws.credentials import resource
from toil.lib.aws.s3 import (create_bucket,
                             delete_bucket,
                             bucket_exists,
                             copy_s3_to_s3,
                             copy_local_to_s3,
                             boto_args,
                             parse_s3_uri,
                             MultiPartPipe,
                             list_s3_items,
                             upload_to_s3,
                             download_stream,
                             s3_key_exists,
                             head_s3_object,
                             get_s3_object,
                             put_s3_object,
                             create_public_url,
                             AWSKeyNotFoundError,
                             AWSKeyAlreadyExistsError)
from toil.jobStores.exceptions import NoSuchFileException
=======
from toil.jobStores.aws.utils import (SDBHelper,
                                      bucket_location_to_region,
                                      uploadFromPath,
                                      uploadFile,
                                      copyKeyMultipart,
                                      fileSizeAndTime,
                                      monkeyPatchSdbConnection,
                                      no_such_sdb_domain,
                                      region_to_bucket_location,
                                      retry_s3,
                                      retry_sdb,
                                      retryable_s3_errors,
                                      sdb_unavailable)
from toil.jobStores.utils import (ReadablePipe,
                                  ReadableTransformingPipe,
                                  WritablePipe)
from toil.lib.aws.utils import create_s3_bucket
from toil.lib.compatibility import compat_bytes
from toil.lib.ec2 import establish_boto3_session
>>>>>>> 7795379c
from toil.lib.ec2nodes import EC2Regions
from toil.lib.checksum import compute_checksum_for_file, ChecksumError
from toil.lib.io import AtomicFileCreate
from toil.version import version


DEFAULT_AWS_PART_SIZE = 52428800
logger = logging.getLogger(__name__)


class AWSJobStore(AbstractJobStore):
    """
    The AWS jobstore can be thought of as an AWS s3 bucket, with functions to
    centralize, store, and track files for the workflow.

    The AWS jobstore stores 4 things:
        1. Jobs: These are pickled as files, and contain the information necessary to run a job when unpickled.
            A job's file is deleted when finished, and its absence means it completed.
        2. Files: The inputs and outputs of jobs.  Each file is actually two keys in s3:
              1. The actual file content, written with the file pattern: "files/{etag}"
              2. The file's reference and metadata, written with the file pattern: "metadata/{uuid}".
                 Note: This is a small json containing only: etag checksum, & executibility.
            The reference files act like unique keys in a database, referencing the original content.
            This deduplicates data on s3 if 2+ inputs/outputs have the same content.
        3. Logs: The written log files of jobs that have run, plus the log file for the main Toil process. (check this!)
        4. Shared Files: These are a small set of special files.  Most are needed by all jobs:
            * environment.pickle:  (environment variables)
            * config.pickle        (user options)
            * pid.log              (process ID of the workflow; when it finishes, the workflow either succeeded/failed)
            * userScript           (hot deployment(?);  this looks like the job module;  poke this)
            * rootJobReturnValue   (workflow succeeded or not)
            * TODO: are there any others?  do either vg or cactus use this?  should these have locks and when are they
               accessed?  are these only written once, but read many times?
            * TODO: A file with the date and toil version the workflow/bucket/jobstore was initialized with

    NOTES:
     - The AWS jobstore does not use a database (directly, at least) currently.  We can get away with this because:
           1. AWS s3 has strong consistency.
           2. s3's filter/query speed is pretty good.
         However, there may be reasons in the future to provide users with a database:
           * s3 throttling has limits (3,500/5,000 requests; something like dynamodb supports 100,000+ requests).
           * Access and filtering would be sped up, though how much faster this would be needs testing.
         ALSO NOTE: The caching filestore uses a local (per node) database with a very similar structure that maybe
                    could be synced up with this.

     - Etags are s3's native checksum, so we use that for file integrity checking since it's free when fetching
         object headers from s3.  Using an md5sum in addition to this would work well with the current filestore.
         WARNING: Etag values differ for the same file when the part size changes, so part size should always
         be Set In Stone, unless we hit s3's 10,000 part limit, and we need to account for that.

     - This class inherits self.config only when initialized/restarted and is None upon class instantiation.  These
         are the options/config set by the user.  When jobs are loaded/unpickled, they must re-incorporate this.
         The config.sse_key is the source of truth for bucket encryption and a clear error should be raised if
         restarting a bucket with a different encryption key set than it was initialized with.

     - The Toil bucket should log the version of Toil it was initialized with and warn the user if restarting with
         a different version.
    """
    def __init__(self, locator: str, part_size: int = DEFAULT_AWS_PART_SIZE):
        super(AWSJobStore, self).__init__()
        # TODO: parsing of user options seems like it should be done outside of this class;
        #  pass in only the bucket name and region?
        self.region, self.bucket_name = parse_jobstore_identifier(locator)
        self.s3_resource = resource('s3', region_name=self.region, **boto_args())
        self.s3_client = self.s3_resource.meta.client
        self.check_bucket_region_conflict()
        logger.debug(f"Instantiating {self.__class__} with region: {self.region}")
        self.locator = locator
        self.part_size = DEFAULT_AWS_PART_SIZE  # don't let users set the part size; it will throw off etag values

        # created anew during self.initialize() or loaded using self.resume()
        self.bucket = None

        # pickled job files named with uuid4
        self.job_key_prefix = 'jobs/'
        # job-file associations; these are empty files mimicing a db w/naming convention: job_uuid4.file_uuid4
        self.job_associations_key_prefix = 'job-associations/'
        # the content of input/output files named with etag hashes to deduplicate
        self.content_key_prefix = 'file-content/'
        # these are special files, like 'environment.pickle'; place them in root
        self.shared_key_prefix = ''
        # these represent input/output files, but are small json files pointing to the files with the real content in
        # self.file_key_prefix; also contains the file's metadata, like if it should executable; named with uuid4
        self.metadata_key_prefix = 'file-meta/'
        # read and unread; named with uuid4
        self.read_logs_key_prefix = 'logs/read/'
        # read and unread; named with uuid4
        self.unread_logs_key_prefix = 'logs/unread/'
        # read and unread; named with uuid4
        self.all_logs_key_prefix = 'logs/'

        # needs "self.config", which is not set until self.initialize() or self.resume() are called
        self.sse_key = None
        self.encryption_args = None

        self._batchedUpdates = []  # unused; we don't batch requests to simpledb anymore

        ###################################### CREATE/DESTROY JOBSTORE ######################################

    def initialize(self, config):
        """
        Called when starting a new jobstore with a non-existent bucket.

        Create bucket, raise if it already exists.
        Set options from config.  Set sse key from that.
        """
        self.sse_key, self.encryption_args = set_encryption_from_config(config)
        logger.debug(f"Instantiating {self.__class__} for region {self.region} with bucket: '{self.bucket_name}'")
        if bucket_exists(self.s3_resource, self.bucket_name):
            raise JobStoreExistsException(self.locator)
        self.bucket = create_bucket(self.s3_resource, self.bucket_name)
        self.write_to_bucket(identifier='toil.init',  # TODO: use write_shared_file() here
                             prefix=self.shared_key_prefix,
                             data={'timestamp': str(datetime.datetime.now()), 'version': version})
        super(AWSJobStore, self).initialize(config)
        # self.writeConfig()

    def resume(self):
        """Called when reusing an old jobstore with an existing bucket.  Raise if the bucket doesn't exist."""
        super(AWSJobStore, self).resume()  # this sets self.config to not be None
        self.sse_key, self.encryption_args = set_encryption_from_config(self.config)
        if self.bucket is None:
            self.bucket = bucket_exists(self.s3_resource, self.bucket_name)
        if not self.bucket:
            raise NoSuchJobStoreException(self.locator)

    def destroy(self):
        delete_bucket(self.s3_resource, self.bucket_name)

        ###################################### BUCKET UTIL API ######################################

    def write_to_bucket(self, identifier, prefix, data=None):
        """Use for small files.  Does not parallelize or use multipart."""
        if isinstance(data, dict):
            data = json.dumps(data).encode('utf-8')
        elif isinstance(data, str):
            data = data.encode('utf-8')
        elif data is None:
            data = b''

        assert isinstance(data, bytes)
        try:
            put_s3_object(s3_resource=self.s3_resource,
                          bucket=self.bucket_name,
                          key=f'{prefix}{identifier}',
                          body=data,
                          extra_args=self.encryption_args)
        except self.s3_client.exceptions.NoSuchKey:
            if prefix == self.job_key_prefix:
                raise NoSuchJobException(identifier)
            elif prefix == self.content_key_prefix:
                raise NoSuchFileException(identifier)
            else:
                raise
        except ClientError as e:
            if e.response.get('ResponseMetadata', {}).get('HTTPStatusCode') == 404:
                if prefix == self.job_key_prefix:
                    raise NoSuchJobException(identifier)
                elif prefix == self.content_key_prefix:
                    raise NoSuchFileException(identifier)
                else:
                    raise

    def read_from_bucket(self, identifier, prefix):
        """Use for small files.  Does not parallelize or use multipart."""
        try:
            return get_s3_object(s3_resource=self.s3_resource,
                                 bucket=self.bucket_name,
                                 key=f'{prefix}{identifier}',
                                 extra_args=self.encryption_args)['Body'].read()
        except self.s3_client.exceptions.NoSuchKey:
            if prefix == self.job_key_prefix:
                raise NoSuchJobException(identifier)
            elif prefix == self.content_key_prefix:
                raise NoSuchFileException(identifier)
            else:
                raise
        except ClientError as e:
            if e.response.get('ResponseMetadata', {}).get('HTTPStatusCode') == 404:
                if prefix == self.job_key_prefix:
                    raise NoSuchJobException(identifier)
                elif prefix == self.content_key_prefix:
                    raise NoSuchFileException(identifier)
                else:
                    raise

        ###################################### JOBS API ######################################

    @contextmanager
    def batch(self):
        # TODO: This function doesn't make sense now that we don't batch requests to simpledb anymore
        yield
<<<<<<< HEAD

    def assign_job_id(self, jobDescription):
        jobDescription.jobStoreID = str(uuid.uuid4())
        cmd = '<no command>' if jobDescription.command is None else jobDescription.command
        logger.debug(f"Assigning ID to job {jobDescription.jobStoreID} for '{cmd}'")

    def create_job(self, jobDescription):
        """Pickle a jobDescription object and write it to the jobstore as a file."""
        self.write_to_bucket(identifier=jobDescription.jobStoreID,
                             prefix=self.job_key_prefix,
                             data=pickle.dumps(jobDescription, protocol=pickle.HIGHEST_PROTOCOL))
=======
        batches = [self._batchedUpdates[i:i + self.jobsPerBatchInsert] for i in
                   range(0, len(self._batchedUpdates), self.jobsPerBatchInsert)]

        for batch in batches:
            for jobDescription in batch:
                jobDescription.pre_update_hook()
            items = {compat_bytes(jobDescription.jobStoreID): self._awsJobToItem(jobDescription) for jobDescription in batch}
            for attempt in retry_sdb():
                with attempt:
                    assert self.jobsDomain.batch_put_attributes(items)
        self._batchedUpdates = None

    def assignID(self, jobDescription):
        jobStoreID = self._newJobID()
        logger.debug("Assigning ID to job %s for '%s'",
                     jobStoreID, '<no command>' if jobDescription.command is None else jobDescription.command)
        jobDescription.jobStoreID = jobStoreID

    def create(self, jobDescription):
        if hasattr(self, "_batchedUpdates") and self._batchedUpdates is not None:
            self._batchedUpdates.append(jobDescription)
        else:
            self.update(jobDescription)
>>>>>>> 7795379c
        return jobDescription

    def job_exists(self, job_id: str, check: bool = False):
        """Checks if the job_id is found in s3."""
        try:
            self.s3_client.head_object(Bucket=self.bucket_name, Key=f'{self.job_key_prefix}{job_id}', **self.encryption_args)
            return True
        except ClientError as e:
            if e.response.get('ResponseMetadata', {}).get('HTTPStatusCode') == 404:
                if check:
                    raise NoSuchJobException(job_id)
        except self.s3_client.exceptions.NoSuchKey:
            if check:
                raise NoSuchJobException(job_id)
        return False

    def jobs(self):
        for result in list_s3_items(self.s3_resource, bucket=self.bucket_name, prefix=self.job_key_prefix):
            job_id = result['Key'][len(self.job_key_prefix):]  # strip self.job_key_prefix
            yield self.load_job(job_id)

    def load_job(self, job_id: str):
        """Use a job_id to get a job from the jobstore's s3 bucket, unpickle, and return it."""
        try:
            job = pickle.loads(self.read_from_bucket(identifier=job_id, prefix=self.job_key_prefix))
        except NoSuchJobException:
            raise

        if job is None:  # TODO: Test that jobs can be None?  When/why can they be None?
            raise NoSuchJobException(job_id)
        job.assignConfig(self.config)
        return job

<<<<<<< HEAD
    def update_job(self, jobDescription):
        return self.create_job(jobDescription)
=======
    def update(self, jobDescription):
        logger.debug("Updating job %s", jobDescription.jobStoreID)
        jobDescription.pre_update_hook()
        item = self._awsJobToItem(jobDescription)
        for attempt in retry_sdb():
            with attempt:
                assert self.jobsDomain.put_attributes(compat_bytes(jobDescription.jobStoreID), item)

    itemsPerBatchDelete = 25

    def delete(self, jobStoreID):
        # remove job and replace with jobStoreId.
        logger.debug("Deleting job %s", jobStoreID)

        # If the job is overlarge, delete its file from the filestore
        item = None
        for attempt in retry_sdb():
            with attempt:
                item = self.jobsDomain.get_attributes(compat_bytes(jobStoreID), consistent_read=True)
        # If the overlargeID has fallen off, maybe we partially deleted the
        # attributes of the item? Or raced on it? Or hit SimpleDB being merely
        # eventually consistent? We should still be able to get rid of it.
        self._checkItem(item, enforce = False)
        if item.get("overlargeID", None):
            logger.debug("Deleting job from filestore")
            self.deleteFile(item["overlargeID"])
        for attempt in retry_sdb():
            with attempt:
                self.jobsDomain.delete_attributes(item_name=compat_bytes(jobStoreID))
        items = None
        for attempt in retry_sdb():
            with attempt:
                items = list(self.filesDomain.select(
                    consistent_read=True,
                    query="select version from `%s` where ownerID='%s'" % (
                        self.filesDomain.name, jobStoreID)))
        assert items is not None
        if items:
            logger.debug("Deleting %d file(s) associated with job %s", len(items), jobStoreID)
            n = self.itemsPerBatchDelete
            batches = [items[i:i + n] for i in range(0, len(items), n)]
            for batch in batches:
                itemsDict = {item.name: None for item in batch}
                for attempt in retry_sdb():
                    with attempt:
                        self.filesDomain.batch_delete_attributes(itemsDict)
            for item in items:
                version = item.get('version')
                for attempt in retry_s3():
                    with attempt:
                        if version:
                            self.s3_client.delete_object(Bucket=self.filesBucket.name,
                                                         Key=compat_bytes(item.name),
                                                         VersionId=version)
                        else:
                            self.s3_client.delete_object(Bucket=self.filesBucket.name,
                                                         Key=compat_bytes(item.name))

    def getEmptyFileStoreID(self, jobStoreID=None, cleanup=False, basename=None):
        info = self.FileInfo.create(jobStoreID if cleanup else None)
        with info.uploadStream() as _:
            # Empty
            pass
        info.save()
        logger.debug("Created %r.", info)
        return info.fileID

    def _importFile(self, otherCls, url, sharedFileName=None, hardlink=False, symlink=False):
        if issubclass(otherCls, AWSJobStore):
            srcObj = self._getObjectForUrl(url, existing=True)
            size = srcObj.content_length
            if sharedFileName is None:
                info = self.FileInfo.create(srcObj.key)
            else:
                self._requireValidSharedFileName(sharedFileName)
                jobStoreFileID = self._sharedFileID(sharedFileName)
                info = self.FileInfo.loadOrCreate(jobStoreFileID=jobStoreFileID,
                                                  ownerID=str(self.sharedFileOwnerID),
                                                  encrypted=None)
            info.copyFrom(srcObj)
            info.save()
            return FileID(info.fileID, size) if sharedFileName is None else None
        else:
            return super(AWSJobStore, self)._importFile(otherCls, url,
                                                        sharedFileName=sharedFileName)
>>>>>>> 7795379c

    def delete_job(self, job_id: str):
        logger.debug("Deleting job %s", job_id)
        self.s3_client.delete_object(Bucket=self.bucket_name, Key=f'{self.job_key_prefix}{job_id}')
        for associated_job_file in list_s3_items(self.s3_resource,
                                                 bucket=self.bucket_name,
                                                 prefix=f'{self.job_associations_key_prefix}{job_id}'):
            file_id = associated_job_file['Key'].split('.')[-1]
            self.delete_file(file_id)
            # TODO: delete associated_job_file too

    def associate_job_with_file(self, job_id: str, file_id: str):
        # associate this job with this file; the file reference will be deleted when the job is
        self.write_to_bucket(identifier=f'{job_id}.{file_id}', prefix=self.job_associations_key_prefix, data=None)

        ###################################### FILES API ######################################

    def get_file_metadata(self, file_id: str):
        return json.loads(self.read_from_bucket(identifier=file_id, prefix=self.metadata_key_prefix))

    def put_file_metadata(self, file_id: str, metadata: dict):
        self.write_to_bucket(identifier=file_id, prefix=self.metadata_key_prefix, data=metadata)

    def getEmptyFileStoreID(self, job_id=None, cleanup=False, basename=None):
        """
        Create an empty file in s3 and return a file_id referencing it.

        * basename seems to have not been used before?
        """
        return self.writeFile(localFilePath=None, job_id=job_id, cleanup=cleanup)

    def writeFile(self, localFilePath: str = None, job_id: str = None, file_id: str = None, cleanup: bool = False):
        """
        Write a local file into the jobstore and return a file_id referencing it.

        If localFilePath is None, write an empty file to s3.

        job_id:
            If job_id AND cleanup are supplied, associate this file with that job.  When the job is deleted, the
            file's metadata reference will be deleted as well (and Toil will believe the file is deleted).

        cleanup:
            If job_id AND cleanup are supplied, associate this file with that job.  When the job is deleted, the
            file's metadata reference will be deleted as well (and Toil will believe the file is deleted).
            TODO: we don't need cleanup; remove it and only use job_id
        """
        file_id = file_id or str(uuid.uuid4())  # mint a new file_id

        if localFilePath:
            etag = compute_checksum_for_file(localFilePath, algorithm='etag')[len('etag$'):]
            file_attributes = os.stat(localFilePath)
            size = file_attributes.st_size
            executable = file_attributes.st_mode & stat.S_IXUSR != 0
        else:  # create an empty file
            etag = etag_for_empty_file = 'd41d8cd98f00b204e9800998ecf8427e'
            size = 0
            executable = 0

        # upload metadata reference; there may be multiple references pointing to the same etag path
        metadata = {'etag': etag, 'executable': executable}
        self.write_to_bucket(identifier=file_id, prefix=self.metadata_key_prefix, data=metadata)

        if job_id and cleanup:
            # associate this job with this file; then the file reference will be deleted when the job is
            self.associate_job_with_file(job_id, file_id)

        if localFilePath:  # TODO: this is a stub; replace with old behavior or something more efficient
            with open(localFilePath, 'rb') as f:
                data = f.read()
        else:
            data = None
        self.write_to_bucket(identifier=file_id, prefix=self.content_key_prefix, data=data)
        return FileID(file_id, size, executable)

    @contextmanager
    def writeFileStream(self, job_id=None, cleanup=False, basename=None, encoding=None, errors=None):
        # TODO: updateFileStream???
        file_id = str(uuid.uuid4())
        if job_id and cleanup:
            self.associate_job_with_file(job_id, file_id)
        self.put_file_metadata(file_id, metadata={'etag': file_id, 'executable': 0})
        pipe = MultiPartPipe(encoding=encoding,
                             errors=errors,
                             part_size=self.part_size,
                             s3_client=self.s3_client,
                             bucket_name=self.bucket_name,
                             file_id=f'{self.content_key_prefix}{file_id}',
                             encryption_args=self.encryption_args)
        with pipe as writable:
            yield writable, file_id

    @contextmanager
    def updateFileStream(self, file_id, encoding=None, errors=None):
        pipe = MultiPartPipe(encoding=encoding,
                             errors=errors,
                             part_size=self.part_size,
                             s3_client=self.s3_client,
                             bucket_name=self.bucket_name,
                             file_id=f'{self.content_key_prefix}{file_id}',
                             encryption_args=self.encryption_args)
        with pipe as writable:
            yield writable

    # determine isProtected from presence of sse_path?  why is this an input here?
    @contextmanager
    def writeSharedFileStream(self, file_id, isProtected=None, encoding=None, errors=None):
        # TODO
        self._requireValidSharedFileName(file_id)
        pipe = MultiPartPipe(encoding=encoding,
                             errors=errors,
                             part_size=self.part_size,
                             s3_client=self.s3_client,
                             bucket_name=self.bucket_name,
                             file_id=f'{self.shared_key_prefix}{file_id}',
                             encryption_args={})
        with pipe as writable:
            yield writable

    def updateFile(self, file_id, localFilePath):
        # Why use this over plain write file?
        # TODO: job_id does nothing here without a cleanup variable
        self.writeFile(localFilePath=localFilePath, file_id=file_id)

    def fileExists(self, file_id):
        return s3_key_exists(s3_resource=self.s3_resource,
                             bucket=self.bucket_name,
                             key=f'{self.content_key_prefix}{file_id}')

    def getFileSize(self, file_id: str) -> int:
        """Do we need both getFileSize and getSize???"""
        return self.getSize(url=f's3://{self.bucket_name}/{file_id}')

    def getSize(self, url: str) -> int:
        """Do we need both getFileSize and getSize???"""
        try:
            return self._getObjectForUrl(url, existing=True).content_length
        except AWSKeyNotFoundError:
            return 0

    def readFile(self, file_id, local_path, symlink=False):
        try:
            metadata = self.get_file_metadata(file_id)
            executable = int(metadata["executable"])  # 0 or 1
            with open(local_path, 'wb') as f:
                f.write(self.read_from_bucket(identifier=file_id, prefix=self.content_key_prefix))
        except self.s3_client.exceptions.NoSuchKey:
            raise NoSuchFileException(file_id)
        except ClientError as e:
            if e.response.get('ResponseMetadata', {}).get('HTTPStatusCode') == 404:
                raise NoSuchFileException(file_id)

        if executable:
            os.chmod(local_path, os.stat(local_path).st_mode | stat.S_IXUSR)

        # TODO: checksum
        # if not self.config.disableJobStoreChecksumVerification and previously_computed_checksum:
        #     algorithm, expected_checksum = previously_computed_checksum.split('$')
        #     checksum = compute_checksum_for_file(localFilePath, algorithm=algorithm)
        #     if previously_computed_checksum != checksum:
        #         raise ChecksumError(f'Checksum mismatch for file {localFilePath}.  '
        #                             f'Expected: {previously_computed_checksum} Actual: {checksum}')

    @contextmanager
    def readFileStream(self, file_id, encoding=None, errors=None):
        actual_file_content_path = f'{self.content_key_prefix}{file_id}'
        try:
            metadata = self.get_file_metadata(file_id)
            with download_stream(self.s3_resource,
                                 bucket=self.bucket_name,
                                 key=actual_file_content_path,
                                 extra_args=self.encryption_args,
                                 encoding=encoding,
                                 errors=errors) as readable:
                yield readable
        except self.s3_client.exceptions.NoSuchKey:
            raise NoSuchFileException(file_id)
        except ClientError as e:
            if e.response.get('ResponseMetadata', {}).get('HTTPStatusCode') == 404:
                raise NoSuchFileException(file_id)

    @contextmanager
    def readSharedFileStream(self, sharedFileName, encoding=None, errors=None):
        self._requireValidSharedFileName(sharedFileName)
        if not s3_key_exists(s3_resource=self.s3_resource,  # necessary?
                             bucket=self.bucket_name,
                             key=f'{self.shared_key_prefix}{sharedFileName}'):
            raise NoSuchFileException(f's3://{self.bucket_name}/{self.shared_key_prefix}{sharedFileName}')

        try:
            with download_stream(self.s3_resource,
                                 bucket=self.bucket_name,
                                 key=f'{self.shared_key_prefix}{sharedFileName}',
                                 encoding=encoding,
                                 errors=errors) as readable:
                yield readable
        except self.s3_client.exceptions.NoSuchKey:
            raise NoSuchFileException(sharedFileName)
        except ClientError as e:
            if e.response.get('ResponseMetadata', {}).get('HTTPStatusCode') == 404:
                raise NoSuchFileException(sharedFileName)

    def delete_file(self, file_id):
        """Only delete the reference."""
        self.s3_client.delete_object(Bucket=self.bucket_name, Key=f'{self.metadata_key_prefix}{file_id}')
        self.s3_client.delete_object(Bucket=self.bucket_name, Key=f'{self.content_key_prefix}{file_id}')

        ###################################### URI API ######################################

    def _importFile(self, otherCls, url, sharedFileName=None, hardlink=False, symlink=False) -> FileID:
        """
        Upload a file into the s3 bucket jobstore from the source uri.

        This db entry's existence should always be in sync with the file's existence (when one exists,
        so must the other).
        """
        # use a new session here to be thread-safe
        # we are copying from s3 to s3
        if issubclass(otherCls, AWSJobStore):
            src_bucket_name, src_key_name = parse_s3_uri(url)
            response = head_s3_object(self.s3_resource, bucket=src_bucket_name, key=src_key_name, check=True)
            content_length = response['ContentLength']  # e.g. 65536
            content_type = response['ContentType']  # e.g. "binary/octet-stream"
            etag = response['ETag'].strip('\"')  # e.g. "\"586af4cbd7416e6aefd35ccef9cbd7c8\""

            if sharedFileName:
                prefix = self.shared_key_prefix
                file_id = sharedFileName
            else:
                prefix = self.content_key_prefix
                file_id = str(uuid.uuid4())

            # upload actual file content if it does not exist already
            # etags are unique hashes, so this may exist if another process uploaded the exact same file
            copy_s3_to_s3(s3_resource=self.s3_resource,
                          src_bucket=src_bucket_name, src_key=src_key_name,
                          dst_bucket=self.bucket_name, dst_key=f'{prefix}{file_id}',
                          extra_args=self.encryption_args)
            # verify etag after copying here

            if not sharedFileName:
                # cannot determine exec bit from foreign s3 so default to False
                metadata = {'etag': etag, 'executable': 0}
                self.write_to_bucket(identifier=file_id, prefix=self.metadata_key_prefix, data=metadata)
                return FileID(file_id, content_length)
        else:
            return super(AWSJobStore, self)._importFile(otherCls, url, sharedFileName=sharedFileName)

    def _exportFile(self, otherCls, file_id: str, url) -> None:
        """Export a file_id in the jobstore to the url."""
        # use a new session here to be thread-safe
        if issubclass(otherCls, AWSJobStore):
            dst_bucket_name, dst_key_name = parse_s3_uri(url)
            metadata = self.get_file_metadata(file_id)
            copy_s3_to_s3(s3_resource=self.s3_resource,
                          src_bucket=self.bucket_name, src_key=f'{self.content_key_prefix}{file_id}',
                          dst_bucket=dst_bucket_name, dst_key=dst_key_name,
                          extra_args=self.encryption_args)
        else:
            super(AWSJobStore, self)._defaultExportFile(otherCls, file_id, url)

    @classmethod
    def _readFromUrl(cls, url, writable):
        # TODO
        srcObj = cls._getObjectForUrl(url, existing=True)
        srcObj.download_fileobj(writable)
        executable = False
        return srcObj.content_length, executable

    def _writeToUrl(self, readable, url, executable=False):
        # TODO
        dstObj = self._getObjectForUrl(url)
        upload_to_s3(readable=readable,
                     s3_resource=self.s3_resource,
                     bucket=dstObj.bucket_name,
                     key=dstObj.key,
                     partSize=DEFAULT_AWS_PART_SIZE)

    def _getObjectForUrl(self, url: str, existing: Optional[bool] = None):
        """
        Extracts a key (object) from a given s3:// URL.

        :param bool existing: If True, key is expected to exist. If False or None, key is
            expected not to exist and it will be created.

        :rtype: S3.Object
        """
        bucket_name, key_name = parse_s3_uri(url)
        obj = self.s3_resource.Object(bucket_name, key_name)

        try:
            obj.load()
            objExists = True
        except ClientError as e:
            if e.response.get('ResponseMetadata', {}).get('HTTPStatusCode') == 404:
                objExists = False
            else:
                raise
        if existing is True and not objExists:
            raise AWSKeyNotFoundError(f"Key '{key_name}' does not exist in bucket '{bucket_name}'.")
        elif existing is False and objExists:
            raise AWSKeyAlreadyExistsError(f"Key '{key_name}' exists in bucket '{bucket_name}'.")

        if not objExists:
            obj.put()  # write an empty file
        return obj

    @classmethod
    def _supportsUrl(cls, url, export=False):
        # TODO: export seems unused
        return url.scheme.lower() == 's3'

<<<<<<< HEAD
    def getPublicUrl(self, file_id: str):
        """Turn s3:// into http:// and put a public-read ACL on it."""
        try:
            return create_public_url(self.s3_resource,
                                     bucket=self.bucket_name,
                                     key=f'{self.content_key_prefix}{file_id}')
        except self.s3_client.exceptions.NoSuchKey:
            raise NoSuchFileException(file_id)
        except ClientError as e:
            if e.response.get('ResponseMetadata', {}).get('HTTPStatusCode') == 404:
                raise NoSuchFileException(file_id)
=======
        :rtype: Bucket|None
        :raises botocore.exceptions.ClientError: If `block` is True and the bucket still doesn't exist after the
                retry timeout expires.
        """
        assert self.minBucketNameLen <= len(bucket_name) <= self.maxBucketNameLen
        assert self.bucketNameRe.match(bucket_name)
        logger.debug("Binding to job store bucket '%s'.", bucket_name)

        def bucket_creation_pending(error):
            # https://github.com/BD2KGenomics/toil/issues/955
            # https://github.com/BD2KGenomics/toil/issues/995
            # https://github.com/BD2KGenomics/toil/issues/1093

            # BucketAlreadyOwnedByYou == 409
            # OperationAborted == 409
            # NoSuchBucket == 404
            return (isinstance(error, ClientError) and
                    error.response.get('ResponseMetadata', {}).get('HTTPStatusCode') in (404, 409))

        bucketExisted = True
        for attempt in retry_s3(predicate=bucket_creation_pending):
            with attempt:
                try:
                    # the head_bucket() call makes sure that the bucket exists and the user can access it
                    self.s3_client.head_bucket(Bucket=bucket_name)

                    bucket = self.s3_resource.Bucket(bucket_name)
                except ClientError as e:
                    error_code = e.response.get('ResponseMetadata', {}).get('HTTPStatusCode')
                    if error_code == 404:
                        bucketExisted = False
                        logger.debug("Bucket '%s' does not exist.", bucket_name)
                        if create:
                            bucket = create_s3_bucket(
                                self.s3_resource, bucket_name, self.region
                            )
                            # Wait until the bucket exists before checking the region and adding tags
                            bucket.wait_until_exists()

                            # It is possible for create_bucket to return but
                            # for an immediate request for the bucket region to
                            # produce an S3ResponseError with code
                            # NoSuchBucket. We let that kick us back up to the
                            # main retry loop.
                            assert (
                                self.getBucketRegion(bucket_name) == self.region
                            ), f"bucket_name: {bucket_name}, {self.getBucketRegion(bucket_name)} != {self.region}"

                            owner_tag = os.environ.get('TOIL_OWNER_TAG')
                            if owner_tag:
                                bucket_tagging = self.s3_resource.BucketTagging(bucket_name)
                                bucket_tagging.put(Tagging={'TagSet': [{'Key': 'Owner', 'Value': owner_tag}]})
                        elif block:
                            raise
                        else:
                            return None
                    elif error_code == 301:
                        # This is raised if the user attempts to get a bucket in a region outside
                        # the specified one, if the specified one is not `us-east-1`.  The us-east-1
                        # server allows a user to use buckets from any region.
                        raise BucketLocationConflictException(self.getBucketRegion(bucket_name))
                    else:
                        raise
                else:
                    bucketRegion = self.getBucketRegion(bucket_name)
                    if bucketRegion != self.region:
                        raise BucketLocationConflictException(bucketRegion)

                if versioning and not bucketExisted:
                    # only call this method on bucket creation
                    bucket.Versioning().enable()
                    # Now wait until versioning is actually on. Some uploads
                    # would come back with no versions; maybe they were
                    # happening too fast and this setting isn't sufficiently
                    # consistent?
                    time.sleep(1)
                    while not self._getBucketVersioning(bucket_name):
                        logger.warning(f"Waiting for versioning activation on bucket '{bucket_name}'...")
                        time.sleep(1)
                elif check_versioning_consistency:
                    # now test for versioning consistency
                    # we should never see any of these errors since 'versioning' should always be true
                    bucket_versioning = self._getBucketVersioning(bucket_name)
                    if bucket_versioning != versioning:
                        assert False, 'Cannot modify versioning on existing bucket'
                    elif bucket_versioning is None:
                        assert False, 'Cannot use a bucket with versioning suspended'
                if bucketExisted:
                    logger.debug(f"Using pre-existing job store bucket '{bucket_name}'.")
                else:
                    logger.debug(f"Created new job store bucket '{bucket_name}' with versioning state {versioning}.")
>>>>>>> 7795379c

    def getSharedPublicUrl(self, file_id: str):
        """Turn s3:// into http:// and put a public-read ACL on it."""
        # since this is only for a few files like "config.pickle"... why and what is this used for?
        self._requireValidSharedFileName(file_id)
        try:
            return create_public_url(self.s3_resource,
                                     bucket=self.bucket_name,
                                     key=f'{self.shared_key_prefix}{file_id}')
        except self.s3_client.exceptions.NoSuchKey:
            raise NoSuchFileException(file_id)
        except ClientError as e:
            if e.response.get('ResponseMetadata', {}).get('HTTPStatusCode') == 404:
                raise NoSuchFileException(file_id)

        ###################################### LOGGING API ######################################

    def write_logs(self, log_msg: Union[bytes, str]):
        if isinstance(log_msg, str):
            log_msg = log_msg.encode('utf-8', errors='ignore')
        file_obj = BytesIO(log_msg)

        key_name = f'{self.unread_logs_key_prefix}{datetime.datetime.now()}'
        self.s3_client.upload_fileobj(Bucket=self.bucket_name,
                                      Key=key_name,
                                      Fileobj=file_obj,
                                      ExtraArgs=self.encryption_args)

        # use head_object with the SSE headers to access versionId and content_length attributes
        response = self.s3_client.head_object(Bucket=self.bucket_name,
                                              Key=key_name,
                                              **self.encryption_args)
        # checking message length is sufficient; don't checksum log messages
        assert len(log_msg) == response.get('ContentLength')

    def read_logs(self, callback, readAll=False):
        """
        This fetches all referenced logs in the database from s3 as readable objects and runs "callback()" on them.
        """
        prefix = self.all_logs_key_prefix if readAll else self.unread_logs_key_prefix
        itemsProcessed = 0
        for result in list_s3_items(self.s3_resource, bucket=self.bucket_name, prefix=prefix):
            with download_stream(self.s3_resource,
                                 bucket=self.bucket_name,
                                 key=result['Key'],
                                 extra_args=self.encryption_args) as readable:
                callback(readable)
            if not readAll:
                src_key = result['Key']
                dst_key = result['Key'].replace(self.unread_logs_key_prefix, self.read_logs_key_prefix)
                copy_s3_to_s3(s3_resource=self.s3_resource,
                              src_bucket=self.bucket_name, src_key=src_key,
                              dst_bucket=self.bucket_name, dst_key=dst_key,
                              extra_args=self.encryption_args)
                # self.s3_client.delete_object(Bucket=self.bucket_name, Key=src_key)
            itemsProcessed += 1
        return itemsProcessed

    def check_bucket_region_conflict(self):
        # TODO: Does this matter?
        if bucket_exists(self.s3_resource, self.bucket_name):
            response = self.s3_client.get_bucket_location(Bucket=self.bucket_name)
            if response["LocationConstraint"] != self.region:
                raise ValueError(f'Bucket region conflict.  Bucket already exists in region '
                                 f'"{response["LocationConstraint"]}" but "{self.region}" was specified.')


def parse_jobstore_identifier(jobstore_identifier: str) -> Tuple[str, str]:
    region, jobstore_name = jobstore_identifier.split(':')
    bucket_name = f'{jobstore_name}--toil'

    regions = EC2Regions.keys()
    if region not in regions:
        raise ValueError(f'AWS Region "{region}" is not one of: {regions}')

    if not 3 <= len(jobstore_name) <= 56:
        raise ValueError(f'AWS jobstore name must be between 3 and 56 chars: '
                         f'{jobstore_name} (len: {len(jobstore_name)})')

    if not re.compile(r'^[a-z0-9][a-z0-9-]+[a-z0-9]$').match(jobstore_name):
        raise ValueError(f"Invalid AWS jobstore name: '{jobstore_name}'.  Must contain only digits, "
                         f"lower-case letters, and hyphens.  Must also not start or end in a hyphen.")

<<<<<<< HEAD
    if '--' in jobstore_name:
        raise ValueError(f"AWS jobstore names may not contain '--': {jobstore_name}")
    return region, bucket_name


def set_encryption_from_config(config):
    if config.sseKey:
        with open(config.sseKey, 'r') as f:
            sse_key = f.read()
        assert len(sse_key) == 32  # TODO: regex
        return sse_key, {'SSECustomerAlgorithm': 'AES256', 'SSECustomerKey': sse_key}
    else:
        return None, {}
=======
        :param bucket_name: str
        """
        for attempt in retry_s3():
            with attempt:
                status = self.s3_resource.BucketVersioning(bucket_name).status
                return self.versionings.get(status) if status else False

    @staticmethod
    def getBucketRegion(bucket_name: str):
        for attempt in retry_s3():
            with attempt:
                loc = s3_boto3_client.get_bucket_location(Bucket=bucket_name)
                return bucket_location_to_region(loc.get('LocationConstraint', None))

    # TODO: Make this retry more specific?
    #  example: https://github.com/DataBiosphere/toil/issues/3378
    @retry()
    def destroy(self):
        # FIXME: Destruction of encrypted stores only works after initialize() or .resume()
        # See https://github.com/BD2KGenomics/toil/issues/1041
        try:
            self._bind(create=False, block=False, check_versioning_consistency=False)
        except BucketLocationConflictException:
            # If the unique jobstore bucket name existed, _bind would have raised a
            # BucketLocationConflictException before calling destroy.  Calling _bind here again
            # would reraise the same exception so we need to catch and ignore that exception.
            pass
        # TODO: Add other failure cases to be ignored here.
        self._registered = None
        if self.filesBucket is not None:
            self._delete_bucket(self.filesBucket)
            self.filesBucket = None
        for name in 'filesDomain', 'jobsDomain':
            domain = getattr(self, name)
            if domain is not None:
                self._delete_domain(domain)
                setattr(self, name, None)
        self._registered = False

    def _delete_domain(self, domain):
        for attempt in retry_sdb():
            with attempt:
                try:
                    domain.delete()
                except SDBResponseError as e:
                    if not no_such_sdb_domain(e):
                        raise

    @staticmethod
    def _delete_bucket(bucket):
        """
        :param bucket: S3.Bucket
        """
        for attempt in retry_s3():
            with attempt:
                try:
                    uploads = s3_boto3_client.list_multipart_uploads(Bucket=bucket.name).get('Uploads')
                    if uploads:
                        for u in uploads:
                            s3_boto3_client.abort_multipart_upload(Bucket=bucket.name,
                                                                   Key=u["Key"],
                                                                   UploadId=u["UploadId"])

                    bucket.objects.all().delete()
                    bucket.object_versions.delete()
                    bucket.delete()
                except s3_boto3_client.exceptions.NoSuchBucket:
                    pass
                except ClientError as e:
                    if e.response.get('ResponseMetadata', {}).get('HTTPStatusCode') != 404:
                        raise


aRepr = reprlib.Repr()
aRepr.maxstring = 38  # so UUIDs don't get truncated (36 for UUID plus 2 for quotes)
custom_repr = aRepr.repr


class BucketLocationConflictException(Exception):
    def __init__(self, bucketRegion):
        super(BucketLocationConflictException, self).__init__(
            'A bucket with the same name as the jobstore was found in another region (%s). '
            'Cannot proceed as the unique bucket name is already in use.' % bucketRegion)
>>>>>>> 7795379c
<|MERGE_RESOLUTION|>--- conflicted
+++ resolved
@@ -46,7 +46,6 @@
                                              JobStoreExistsException,
                                              NoSuchJobException,
                                              NoSuchJobStoreException)
-<<<<<<< HEAD
 from toil.lib.aws.credentials import resource
 from toil.lib.aws.s3 import (create_bucket,
                              delete_bucket,
@@ -67,27 +66,8 @@
                              AWSKeyNotFoundError,
                              AWSKeyAlreadyExistsError)
 from toil.jobStores.exceptions import NoSuchFileException
-=======
-from toil.jobStores.aws.utils import (SDBHelper,
-                                      bucket_location_to_region,
-                                      uploadFromPath,
-                                      uploadFile,
-                                      copyKeyMultipart,
-                                      fileSizeAndTime,
-                                      monkeyPatchSdbConnection,
-                                      no_such_sdb_domain,
-                                      region_to_bucket_location,
-                                      retry_s3,
-                                      retry_sdb,
-                                      retryable_s3_errors,
-                                      sdb_unavailable)
-from toil.jobStores.utils import (ReadablePipe,
-                                  ReadableTransformingPipe,
-                                  WritablePipe)
 from toil.lib.aws.utils import create_s3_bucket
 from toil.lib.compatibility import compat_bytes
-from toil.lib.ec2 import establish_boto3_session
->>>>>>> 7795379c
 from toil.lib.ec2nodes import EC2Regions
 from toil.lib.checksum import compute_checksum_for_file, ChecksumError
 from toil.lib.io import AtomicFileCreate
@@ -280,7 +260,6 @@
     def batch(self):
         # TODO: This function doesn't make sense now that we don't batch requests to simpledb anymore
         yield
-<<<<<<< HEAD
 
     def assign_job_id(self, jobDescription):
         jobDescription.jobStoreID = str(uuid.uuid4())
@@ -292,31 +271,6 @@
         self.write_to_bucket(identifier=jobDescription.jobStoreID,
                              prefix=self.job_key_prefix,
                              data=pickle.dumps(jobDescription, protocol=pickle.HIGHEST_PROTOCOL))
-=======
-        batches = [self._batchedUpdates[i:i + self.jobsPerBatchInsert] for i in
-                   range(0, len(self._batchedUpdates), self.jobsPerBatchInsert)]
-
-        for batch in batches:
-            for jobDescription in batch:
-                jobDescription.pre_update_hook()
-            items = {compat_bytes(jobDescription.jobStoreID): self._awsJobToItem(jobDescription) for jobDescription in batch}
-            for attempt in retry_sdb():
-                with attempt:
-                    assert self.jobsDomain.batch_put_attributes(items)
-        self._batchedUpdates = None
-
-    def assignID(self, jobDescription):
-        jobStoreID = self._newJobID()
-        logger.debug("Assigning ID to job %s for '%s'",
-                     jobStoreID, '<no command>' if jobDescription.command is None else jobDescription.command)
-        jobDescription.jobStoreID = jobStoreID
-
-    def create(self, jobDescription):
-        if hasattr(self, "_batchedUpdates") and self._batchedUpdates is not None:
-            self._batchedUpdates.append(jobDescription)
-        else:
-            self.update(jobDescription)
->>>>>>> 7795379c
         return jobDescription
 
     def job_exists(self, job_id: str, check: bool = False):
@@ -350,96 +304,8 @@
         job.assignConfig(self.config)
         return job
 
-<<<<<<< HEAD
     def update_job(self, jobDescription):
         return self.create_job(jobDescription)
-=======
-    def update(self, jobDescription):
-        logger.debug("Updating job %s", jobDescription.jobStoreID)
-        jobDescription.pre_update_hook()
-        item = self._awsJobToItem(jobDescription)
-        for attempt in retry_sdb():
-            with attempt:
-                assert self.jobsDomain.put_attributes(compat_bytes(jobDescription.jobStoreID), item)
-
-    itemsPerBatchDelete = 25
-
-    def delete(self, jobStoreID):
-        # remove job and replace with jobStoreId.
-        logger.debug("Deleting job %s", jobStoreID)
-
-        # If the job is overlarge, delete its file from the filestore
-        item = None
-        for attempt in retry_sdb():
-            with attempt:
-                item = self.jobsDomain.get_attributes(compat_bytes(jobStoreID), consistent_read=True)
-        # If the overlargeID has fallen off, maybe we partially deleted the
-        # attributes of the item? Or raced on it? Or hit SimpleDB being merely
-        # eventually consistent? We should still be able to get rid of it.
-        self._checkItem(item, enforce = False)
-        if item.get("overlargeID", None):
-            logger.debug("Deleting job from filestore")
-            self.deleteFile(item["overlargeID"])
-        for attempt in retry_sdb():
-            with attempt:
-                self.jobsDomain.delete_attributes(item_name=compat_bytes(jobStoreID))
-        items = None
-        for attempt in retry_sdb():
-            with attempt:
-                items = list(self.filesDomain.select(
-                    consistent_read=True,
-                    query="select version from `%s` where ownerID='%s'" % (
-                        self.filesDomain.name, jobStoreID)))
-        assert items is not None
-        if items:
-            logger.debug("Deleting %d file(s) associated with job %s", len(items), jobStoreID)
-            n = self.itemsPerBatchDelete
-            batches = [items[i:i + n] for i in range(0, len(items), n)]
-            for batch in batches:
-                itemsDict = {item.name: None for item in batch}
-                for attempt in retry_sdb():
-                    with attempt:
-                        self.filesDomain.batch_delete_attributes(itemsDict)
-            for item in items:
-                version = item.get('version')
-                for attempt in retry_s3():
-                    with attempt:
-                        if version:
-                            self.s3_client.delete_object(Bucket=self.filesBucket.name,
-                                                         Key=compat_bytes(item.name),
-                                                         VersionId=version)
-                        else:
-                            self.s3_client.delete_object(Bucket=self.filesBucket.name,
-                                                         Key=compat_bytes(item.name))
-
-    def getEmptyFileStoreID(self, jobStoreID=None, cleanup=False, basename=None):
-        info = self.FileInfo.create(jobStoreID if cleanup else None)
-        with info.uploadStream() as _:
-            # Empty
-            pass
-        info.save()
-        logger.debug("Created %r.", info)
-        return info.fileID
-
-    def _importFile(self, otherCls, url, sharedFileName=None, hardlink=False, symlink=False):
-        if issubclass(otherCls, AWSJobStore):
-            srcObj = self._getObjectForUrl(url, existing=True)
-            size = srcObj.content_length
-            if sharedFileName is None:
-                info = self.FileInfo.create(srcObj.key)
-            else:
-                self._requireValidSharedFileName(sharedFileName)
-                jobStoreFileID = self._sharedFileID(sharedFileName)
-                info = self.FileInfo.loadOrCreate(jobStoreFileID=jobStoreFileID,
-                                                  ownerID=str(self.sharedFileOwnerID),
-                                                  encrypted=None)
-            info.copyFrom(srcObj)
-            info.save()
-            return FileID(info.fileID, size) if sharedFileName is None else None
-        else:
-            return super(AWSJobStore, self)._importFile(otherCls, url,
-                                                        sharedFileName=sharedFileName)
->>>>>>> 7795379c
 
     def delete_job(self, job_id: str):
         logger.debug("Deleting job %s", job_id)
@@ -751,7 +617,6 @@
         # TODO: export seems unused
         return url.scheme.lower() == 's3'
 
-<<<<<<< HEAD
     def getPublicUrl(self, file_id: str):
         """Turn s3:// into http:// and put a public-read ACL on it."""
         try:
@@ -763,99 +628,6 @@
         except ClientError as e:
             if e.response.get('ResponseMetadata', {}).get('HTTPStatusCode') == 404:
                 raise NoSuchFileException(file_id)
-=======
-        :rtype: Bucket|None
-        :raises botocore.exceptions.ClientError: If `block` is True and the bucket still doesn't exist after the
-                retry timeout expires.
-        """
-        assert self.minBucketNameLen <= len(bucket_name) <= self.maxBucketNameLen
-        assert self.bucketNameRe.match(bucket_name)
-        logger.debug("Binding to job store bucket '%s'.", bucket_name)
-
-        def bucket_creation_pending(error):
-            # https://github.com/BD2KGenomics/toil/issues/955
-            # https://github.com/BD2KGenomics/toil/issues/995
-            # https://github.com/BD2KGenomics/toil/issues/1093
-
-            # BucketAlreadyOwnedByYou == 409
-            # OperationAborted == 409
-            # NoSuchBucket == 404
-            return (isinstance(error, ClientError) and
-                    error.response.get('ResponseMetadata', {}).get('HTTPStatusCode') in (404, 409))
-
-        bucketExisted = True
-        for attempt in retry_s3(predicate=bucket_creation_pending):
-            with attempt:
-                try:
-                    # the head_bucket() call makes sure that the bucket exists and the user can access it
-                    self.s3_client.head_bucket(Bucket=bucket_name)
-
-                    bucket = self.s3_resource.Bucket(bucket_name)
-                except ClientError as e:
-                    error_code = e.response.get('ResponseMetadata', {}).get('HTTPStatusCode')
-                    if error_code == 404:
-                        bucketExisted = False
-                        logger.debug("Bucket '%s' does not exist.", bucket_name)
-                        if create:
-                            bucket = create_s3_bucket(
-                                self.s3_resource, bucket_name, self.region
-                            )
-                            # Wait until the bucket exists before checking the region and adding tags
-                            bucket.wait_until_exists()
-
-                            # It is possible for create_bucket to return but
-                            # for an immediate request for the bucket region to
-                            # produce an S3ResponseError with code
-                            # NoSuchBucket. We let that kick us back up to the
-                            # main retry loop.
-                            assert (
-                                self.getBucketRegion(bucket_name) == self.region
-                            ), f"bucket_name: {bucket_name}, {self.getBucketRegion(bucket_name)} != {self.region}"
-
-                            owner_tag = os.environ.get('TOIL_OWNER_TAG')
-                            if owner_tag:
-                                bucket_tagging = self.s3_resource.BucketTagging(bucket_name)
-                                bucket_tagging.put(Tagging={'TagSet': [{'Key': 'Owner', 'Value': owner_tag}]})
-                        elif block:
-                            raise
-                        else:
-                            return None
-                    elif error_code == 301:
-                        # This is raised if the user attempts to get a bucket in a region outside
-                        # the specified one, if the specified one is not `us-east-1`.  The us-east-1
-                        # server allows a user to use buckets from any region.
-                        raise BucketLocationConflictException(self.getBucketRegion(bucket_name))
-                    else:
-                        raise
-                else:
-                    bucketRegion = self.getBucketRegion(bucket_name)
-                    if bucketRegion != self.region:
-                        raise BucketLocationConflictException(bucketRegion)
-
-                if versioning and not bucketExisted:
-                    # only call this method on bucket creation
-                    bucket.Versioning().enable()
-                    # Now wait until versioning is actually on. Some uploads
-                    # would come back with no versions; maybe they were
-                    # happening too fast and this setting isn't sufficiently
-                    # consistent?
-                    time.sleep(1)
-                    while not self._getBucketVersioning(bucket_name):
-                        logger.warning(f"Waiting for versioning activation on bucket '{bucket_name}'...")
-                        time.sleep(1)
-                elif check_versioning_consistency:
-                    # now test for versioning consistency
-                    # we should never see any of these errors since 'versioning' should always be true
-                    bucket_versioning = self._getBucketVersioning(bucket_name)
-                    if bucket_versioning != versioning:
-                        assert False, 'Cannot modify versioning on existing bucket'
-                    elif bucket_versioning is None:
-                        assert False, 'Cannot use a bucket with versioning suspended'
-                if bucketExisted:
-                    logger.debug(f"Using pre-existing job store bucket '{bucket_name}'.")
-                else:
-                    logger.debug(f"Created new job store bucket '{bucket_name}' with versioning state {versioning}.")
->>>>>>> 7795379c
 
     def getSharedPublicUrl(self, file_id: str):
         """Turn s3:// into http:// and put a public-read ACL on it."""
@@ -939,7 +711,6 @@
         raise ValueError(f"Invalid AWS jobstore name: '{jobstore_name}'.  Must contain only digits, "
                          f"lower-case letters, and hyphens.  Must also not start or end in a hyphen.")
 
-<<<<<<< HEAD
     if '--' in jobstore_name:
         raise ValueError(f"AWS jobstore names may not contain '--': {jobstore_name}")
     return region, bucket_name
@@ -952,89 +723,4 @@
         assert len(sse_key) == 32  # TODO: regex
         return sse_key, {'SSECustomerAlgorithm': 'AES256', 'SSECustomerKey': sse_key}
     else:
-        return None, {}
-=======
-        :param bucket_name: str
-        """
-        for attempt in retry_s3():
-            with attempt:
-                status = self.s3_resource.BucketVersioning(bucket_name).status
-                return self.versionings.get(status) if status else False
-
-    @staticmethod
-    def getBucketRegion(bucket_name: str):
-        for attempt in retry_s3():
-            with attempt:
-                loc = s3_boto3_client.get_bucket_location(Bucket=bucket_name)
-                return bucket_location_to_region(loc.get('LocationConstraint', None))
-
-    # TODO: Make this retry more specific?
-    #  example: https://github.com/DataBiosphere/toil/issues/3378
-    @retry()
-    def destroy(self):
-        # FIXME: Destruction of encrypted stores only works after initialize() or .resume()
-        # See https://github.com/BD2KGenomics/toil/issues/1041
-        try:
-            self._bind(create=False, block=False, check_versioning_consistency=False)
-        except BucketLocationConflictException:
-            # If the unique jobstore bucket name existed, _bind would have raised a
-            # BucketLocationConflictException before calling destroy.  Calling _bind here again
-            # would reraise the same exception so we need to catch and ignore that exception.
-            pass
-        # TODO: Add other failure cases to be ignored here.
-        self._registered = None
-        if self.filesBucket is not None:
-            self._delete_bucket(self.filesBucket)
-            self.filesBucket = None
-        for name in 'filesDomain', 'jobsDomain':
-            domain = getattr(self, name)
-            if domain is not None:
-                self._delete_domain(domain)
-                setattr(self, name, None)
-        self._registered = False
-
-    def _delete_domain(self, domain):
-        for attempt in retry_sdb():
-            with attempt:
-                try:
-                    domain.delete()
-                except SDBResponseError as e:
-                    if not no_such_sdb_domain(e):
-                        raise
-
-    @staticmethod
-    def _delete_bucket(bucket):
-        """
-        :param bucket: S3.Bucket
-        """
-        for attempt in retry_s3():
-            with attempt:
-                try:
-                    uploads = s3_boto3_client.list_multipart_uploads(Bucket=bucket.name).get('Uploads')
-                    if uploads:
-                        for u in uploads:
-                            s3_boto3_client.abort_multipart_upload(Bucket=bucket.name,
-                                                                   Key=u["Key"],
-                                                                   UploadId=u["UploadId"])
-
-                    bucket.objects.all().delete()
-                    bucket.object_versions.delete()
-                    bucket.delete()
-                except s3_boto3_client.exceptions.NoSuchBucket:
-                    pass
-                except ClientError as e:
-                    if e.response.get('ResponseMetadata', {}).get('HTTPStatusCode') != 404:
-                        raise
-
-
-aRepr = reprlib.Repr()
-aRepr.maxstring = 38  # so UUIDs don't get truncated (36 for UUID plus 2 for quotes)
-custom_repr = aRepr.repr
-
-
-class BucketLocationConflictException(Exception):
-    def __init__(self, bucketRegion):
-        super(BucketLocationConflictException, self).__init__(
-            'A bucket with the same name as the jobstore was found in another region (%s). '
-            'Cannot proceed as the unique bucket name is already in use.' % bucketRegion)
->>>>>>> 7795379c
+        return None, {}