# Copyright (C) 2015-2021 Regents of the University of California
#
# Licensed under the Apache License, Version 2.0 (the "License");
# you may not use this file except in compliance with the License.
# You may obtain a copy of the License at
#
#     http://www.apache.org/licenses/LICENSE-2.0
#
# Unless required by applicable law or agreed to in writing, software
# distributed under the License is distributed on an "AS IS" BASIS,
# WITHOUT WARRANTIES OR CONDITIONS OF ANY KIND, either express or implied.
# See the License for the specific language governing permissions and
# limitations under the License.
import gzip
import json
import logging
import os
import time

from argparse import ArgumentParser
from threading import Event, Thread
from logging.handlers import RotatingFileHandler
from typing import List, Any, Optional, Union, TextIO, BinaryIO, Callable, TYPE_CHECKING

from toil.lib.expando import Expando
from toil.lib.resources import get_total_cpu_time

if TYPE_CHECKING:
    from toil.common import Config
    from toil.jobStores.abstractJobStore import AbstractJobStore

logger = logging.getLogger(__name__)
root_logger = logging.getLogger()
toil_logger = logging.getLogger('toil')

DEFAULT_LOGLEVEL = logging.INFO
__loggingFiles = []


class StatsAndLogging:
    """A thread to aggregate statistics and logging."""
    def __init__(self, jobStore: 'AbstractJobStore', config: 'Config') -> None:
        self._stop = Event()
        self._worker = Thread(target=self.statsAndLoggingAggregator,
                              args=(jobStore, self._stop, config),
                              daemon=True)

    def start(self) -> None:
        """Start the stats and logging thread."""
        self._worker.start()

    @classmethod
    def formatLogStream(cls, stream: Union[TextIO, BinaryIO], job_name: Optional[str] = None) -> str:
        """
        Given a stream of text or bytes, and the job name, job itself, or some
        other optional stringifyable identity info for the job, return a big
        text string with the formatted job log, suitable for printing for the
        user.

        We don't want to prefix every line of the job's log with our own
        logging info, or we get prefixes wider than any reasonable terminal
        and longer than the messages.

        :param stream: The stream of text or bytes to print for the user.
        """
        lines = [f'Log from job "{job_name}" follows:', '=========>']

        for line in stream:
            if isinstance(line, bytes):
                line = line.decode('utf-8', errors='replace')
            lines.append('\t' + line.rstrip('\n'))

        lines.append('<=========')

        return '\n'.join(lines)


    @classmethod
<<<<<<< HEAD
    def logWithFormatting(cls,
                          jobStoreID: Optional[str],
                          jobLogs: Union[TextIO, BinaryIO],
                          method=logger.debug,
                          message=None):
=======
    def logWithFormatting(cls, jobStoreID: str, jobLogs: Union[TextIO, BinaryIO], method: Callable[[str], None] = logger.debug,
                            message: Optional[str] = None) -> None:
>>>>>>> 7795379c
        if message is not None:
            method(message)

        # Format and log the logs, identifying the job with its job store ID.
        method(cls.formatLogStream(jobLogs, jobStoreID))

    @classmethod
    def writeLogFiles(cls, jobNames: List[str], jobLogList: List[str], config: 'Config', failed: bool = False) -> None:
        def createName(logPath: str, jobName: str, logExtension: str, failed: bool = False) -> str:
            logName = jobName.replace('-', '--')
            logName = logName.replace('/', '-')
            logName = logName.replace(' ', '_')
            logName = logName.replace("'", '')
            logName = logName.replace('"', '')
            # Add a "failed_" prefix to logs from failed jobs.
            logName = ('failed_' if failed else '') + logName
            counter = 0
            while True:
                suffix = str(counter).zfill(3) + logExtension
                fullName = os.path.join(logPath, logName + suffix)
                #  The maximum file name size in the default HFS+ file system is 255 UTF-16 encoding units, so basically 255 characters
                if len(fullName) >= 255:
                    return fullName[:(255-len(suffix))] + suffix
                if not os.path.exists(fullName):
                    return fullName
                counter += 1

        mainFileName = jobNames[0]
        extension = '.log'
        writeFn: Callable[..., Any]
        if config.writeLogs:
            path = config.writeLogs
            writeFn = open
        elif config.writeLogsGzip:
            path = config.writeLogsGzip
            writeFn = gzip.open
            extension += '.gz'
        else:
            # we don't have anywhere to write the logs, return now
            return

        fullName = createName(path, mainFileName, extension, failed)
        with writeFn(fullName, 'wb') as f:
            for l in jobLogList:
                if isinstance(l, bytes):
                    l = l.decode('utf-8')
                if not l.endswith('\n'):
                    l += '\n'
                f.write(l.encode('utf-8'))
        for alternateName in jobNames[1:]:
            # There are chained jobs in this output - indicate this with a symlink
            # of the job's name to this file
            name = createName(path, alternateName, extension, failed)
            if not os.path.exists(name):
                os.symlink(os.path.relpath(fullName, path), name)

    @classmethod
    def statsAndLoggingAggregator(cls, jobStore: 'AbstractJobStore', stop: Event, config: 'Config') -> None:
        """
        The following function is used for collating stats/reporting log messages from the workers.
        Works inside of a thread, collates as long as the stop flag is not True.
        """
        #  Overall timing
        startTime = time.time()
        startClock = get_total_cpu_time()

        def callback(fileHandle: Union[BinaryIO, TextIO]) -> None:
            statsStr = fileHandle.read()
            if not isinstance(statsStr, str):
                statsStr = statsStr.decode()
            stats = json.loads(statsStr, object_hook=Expando)
            try:
                logs = stats.workers.logsToMaster
            except AttributeError:
                # To be expected if there were no calls to logToMaster()
                pass
            else:
                for message in logs:
                    logger.log(int(message.level),
                               'Got message from job at time %s: %s',
                               time.strftime('%m-%d-%Y %H:%M:%S'), message.text)
            try:
                logs = stats.logs
            except AttributeError:
                pass
            else:
                # we may have multiple jobs per worker
                jobNames = logs.names
                messages = logs.messages
                cls.logWithFormatting(jobNames[0],
                                      messages,
                                      message='Received Toil worker log. Disable debug level logging to hide this output')
                cls.writeLogFiles(jobNames, messages, config=config)

        while True:
            # This is a indirect way of getting a message to the thread to exit
            if stop.is_set():
                jobStore.read_logs(callback)
                break
            if jobStore.read_logs(callback) == 0:
                time.sleep(0.5)  # Avoid cycling too fast

        # Finish the stats file
        text = json.dumps(dict(total_time=str(time.time() - startTime),
                               total_clock=str(get_total_cpu_time() - startClock)), ensure_ascii=True)
<<<<<<< HEAD
        jobStore.write_logs(bytes(text, 'utf-8'))
=======
        jobStore.writeStatsAndLogging(text)
>>>>>>> 7795379c

    def check(self) -> None:
        """
        Check on the stats and logging aggregator.
        :raise RuntimeError: If the underlying thread has quit.
        """
        if not self._worker.is_alive():
            raise RuntimeError("Stats and logging thread has quit")

    def shutdown(self) -> None:
        """Finish up the stats/logging aggregation thread."""
        logger.debug('Waiting for stats and logging collator thread to finish ...')
        startTime = time.time()
        self._stop.set()
        self._worker.join()
        logger.debug('... finished collating stats and logs. Took %s seconds', time.time() - startTime)
        # in addition to cleaning on exceptions, onError should clean if there are any failed jobs


def set_log_level(level: str, set_logger: Optional[logging.Logger] = None) -> None:
    """Sets the root logger level to a given string level (like "INFO")."""
    level = "CRITICAL" if level.upper() == "OFF" else level.upper()
    set_logger = set_logger if set_logger else root_logger
    set_logger.setLevel(level)

    # Suppress any random loggers introduced by libraries we use.
    # Especially boto/boto3.  They print too much.  -__-
    suppress_exotic_logging(__name__)


def add_logging_options(parser: ArgumentParser) -> None:
    """Add logging options to set the global log level."""
    group = parser.add_argument_group("Logging Options")
    default_loglevel = logging.getLevelName(DEFAULT_LOGLEVEL)

    levels = ['Critical', 'Error', 'Warning', 'Debug', 'Info']
    for level in levels:
        group.add_argument(f"--log{level}", dest="logLevel", default=default_loglevel, action="store_const",
                           const=level, help=f"Turn on loglevel {level}.  Default: {default_loglevel}.")

    levels += [l.lower() for l in levels] + [l.upper() for l in levels]
    group.add_argument("--logOff", dest="logLevel", default=default_loglevel,
                       action="store_const", const="CRITICAL", help="Same as --logCRITICAL.")
    group.add_argument("--logLevel", dest="logLevel", default=default_loglevel, choices=levels,
                       help=f"Set the log level. Default: {default_loglevel}.  Options: {levels}.")
    group.add_argument("--logFile", dest="logFile", help="File to log in.")
    group.add_argument("--rotatingLogging", dest="logRotating", action="store_true", default=False,
                       help="Turn on rotating logging, which prevents log files from getting too big.")


def configure_root_logger() -> None:
    """
    Set up the root logger with handlers and formatting.

    Should be called before any entry point tries to log anything,
    to ensure consistent formatting.
    """
    logging.basicConfig(format='[%(asctime)s] [%(threadName)-10s] [%(levelname).1s] [%(name)s] %(message)s',
                        datefmt='%Y-%m-%dT%H:%M:%S%z')
    root_logger.setLevel(DEFAULT_LOGLEVEL)


def log_to_file(log_file: str, log_rotation: bool) -> None:
    if log_file and log_file not in __loggingFiles:
        logger.debug(f"Logging to file '{log_file}'.")
        __loggingFiles.append(log_file)
        handler: Union[RotatingFileHandler, logging.FileHandler]
        if log_rotation:
            handler = RotatingFileHandler(log_file, maxBytes=1000000, backupCount=1)
        else:
            handler = logging.FileHandler(log_file)
        root_logger.addHandler(handler)


def set_logging_from_options(options: 'Config') -> None:
    configure_root_logger()
    options.logLevel = options.logLevel or logging.getLevelName(root_logger.getEffectiveLevel())
    set_log_level(options.logLevel)
    logger.debug(f"Root logger is at level '{logging.getLevelName(root_logger.getEffectiveLevel())}', "
                 f"'toil' logger at level '{logging.getLevelName(toil_logger.getEffectiveLevel())}'.")

    # start logging to log file if specified
    log_to_file(options.logFile, options.logRotating)


def suppress_exotic_logging(local_logger: str) -> None:
    """
    Attempts to suppress the loggers of all non-Toil packages by setting them to CRITICAL.

    For example: 'requests_oauthlib', 'google', 'boto', 'websocket', 'oauthlib', etc.

    This will only suppress loggers that have already been instantiated and can be seen in the environment,
    except for the list declared in "always_suppress".

    This is important because some packages, particularly boto3, are not always instantiated yet in the
    environment when this is run, and so we create the logger and set the level preemptively.
    """
    never_suppress = ['toil', '__init__', '__main__', 'toil-rt', 'cwltool']
    always_suppress = ['boto3', 'boto', 'botocore', 's3transfer']  # ensure we suppress even before instantiated

    top_level_loggers: List[str] = []

    # Due to https://stackoverflow.com/questions/61683713
    for pkg_logger in list(logging.Logger.manager.loggerDict.keys()) + always_suppress: # type: ignore
        if pkg_logger != local_logger:
            # many sub-loggers may exist, like "boto.a", "boto.b", "boto.c"; we only want the top_level: "boto"
            top_level_logger = pkg_logger.split('.')[0] if '.' in pkg_logger else pkg_logger

            if top_level_logger not in top_level_loggers + never_suppress:
                top_level_loggers.append(top_level_logger)
                logging.getLogger(top_level_logger).setLevel(logging.CRITICAL)
    logger.debug(f'Suppressing the following loggers: {set(top_level_loggers)}')<|MERGE_RESOLUTION|>--- conflicted
+++ resolved
@@ -76,16 +76,8 @@
 
 
     @classmethod
-<<<<<<< HEAD
-    def logWithFormatting(cls,
-                          jobStoreID: Optional[str],
-                          jobLogs: Union[TextIO, BinaryIO],
-                          method=logger.debug,
-                          message=None):
-=======
     def logWithFormatting(cls, jobStoreID: str, jobLogs: Union[TextIO, BinaryIO], method: Callable[[str], None] = logger.debug,
                             message: Optional[str] = None) -> None:
->>>>>>> 7795379c
         if message is not None:
             method(message)
 
@@ -191,11 +183,7 @@
         # Finish the stats file
         text = json.dumps(dict(total_time=str(time.time() - startTime),
                                total_clock=str(get_total_cpu_time() - startClock)), ensure_ascii=True)
-<<<<<<< HEAD
         jobStore.write_logs(bytes(text, 'utf-8'))
-=======
-        jobStore.writeStatsAndLogging(text)
->>>>>>> 7795379c
 
     def check(self) -> None:
         """
