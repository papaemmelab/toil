# Copyright (C) 2015-2021 Regents of the University of California
#
# Licensed under the Apache License, Version 2.0 (the "License");
# you may not use this file except in compliance with the License.
# You may obtain a copy of the License at
#
#     http://www.apache.org/licenses/LICENSE-2.0
#
# Unless required by applicable law or agreed to in writing, software
# distributed under the License is distributed on an "AS IS" BASIS,
# WITHOUT WARRANTIES OR CONDITIONS OF ANY KIND, either express or implied.
# See the License for the specific language governing permissions and
# limitations under the License.
import base64
import copy
import json
import logging
import os
import pickle
import random
import shutil
import signal
import socket
import stat
import sys
import time
import traceback
from contextlib import contextmanager
from typing import Any, Callable, Iterator, List, Optional

from configargparse import ArgParser

from toil import logProcessContext
from toil.common import Config, Toil, safeUnpickleFromStream
from toil.cwl.utils import (CWL_UNSUPPORTED_REQUIREMENT_EXCEPTION,
                            CWL_UNSUPPORTED_REQUIREMENT_EXIT_CODE)
from toil.deferred import DeferredFunctionManager
from toil.fileStores.abstractFileStore import AbstractFileStore
from toil.job import CheckpointJobDescription, Job, JobDescription
from toil.jobStores.abstractJobStore import AbstractJobStore
from toil.lib.expando import MagicExpando
from toil.lib.io import make_public_dir
from toil.lib.resources import (get_total_cpu_time,
                                get_total_cpu_time_and_memory_usage)
from toil.statsAndLogging import configure_root_logger, set_log_level

logger = logging.getLogger(__name__)


class StatsDict(MagicExpando):
    """Subclass of MagicExpando for type-checking purposes."""

    jobs: List[str]


def nextChainable(predecessor: JobDescription, jobStore: AbstractJobStore, config: Config) -> Optional[JobDescription]:
    """
    Returns the next chainable job's JobDescription after the given predecessor
    JobDescription, if one exists, or None if the chain must terminate.

    :param predecessor: The job to chain from
    :param jobStore: The JobStore to fetch JobDescriptions from.
    :param config: The configuration for the current run.
    """
    #If no more jobs to run or services not finished, quit
    if predecessor.nextSuccessors() is None or len(predecessor.services) > 0 or (isinstance(predecessor, CheckpointJobDescription) and predecessor.checkpoint != None):
        logger.debug("Stopping running chain of jobs: no successors: %s, services: %s, checkpoint: %s",
                     predecessor.nextSuccessors() is None, len(predecessor.services), (isinstance(predecessor, CheckpointJobDescription) and predecessor.checkpoint != None))
        return None


    #Get the next set of jobs to run
    jobs = list(predecessor.nextSuccessors())
    if len(jobs) == 0:
        # If there are no jobs, we might just not have any children.
        logger.debug("Stopping running chain of jobs because job has no ready children or follow-ons")
        return None

    #If there are 2 or more jobs to run in parallel we quit
    if len(jobs) >= 2:
        logger.debug("No more jobs can run in series by this worker,"
                    " it's got %i successors", len(jobs))
        logger.debug("Two distinct successors are %s and %s", jobs[0], jobs[1])
        return None

    # Grab the only job that should be there.
    successorID = jobs[0]

    logger.debug("%s would chain to ID %s", predecessor, successorID)

    # Load the successor JobDescription
    successor = jobStore.load_job(successorID)

    #We check the requirements of the successor to see if we can run it
    #within the current worker
    if successor.memory > predecessor.memory:
        logger.debug("We need more memory for the next job, so finishing")
        return None
    if successor.cores > predecessor.cores:
        logger.debug("We need more cores for the next job, so finishing")
        return None
    if successor.disk > predecessor.disk:
        logger.debug("We need more disk for the next job, so finishing")
        return None
    if successor.preemptible != predecessor.preemptible:
        logger.debug("Preemptibility is different for the next job, returning to the leader")
        return None
    if successor.predecessorNumber > 1:
        logger.debug("The next job has multiple predecessors; we must return to the leader.")
        return None

    if len(successor.services) > 0:
        logger.debug("The next job requires services that will not yet be started; we must return to the leader.")
        return None

    if isinstance(successor, CheckpointJobDescription):
        # Check if job is a checkpoint job and quit if so
        logger.debug("Next job is checkpoint, so finishing")
        return None

    # Made it through! This job is chainable.
    return successor

def workerScript(jobStore: AbstractJobStore, config: Config, jobName: str, jobStoreID: str, redirectOutputToLogFile: bool = True) -> int:
    """
    Worker process script, runs a job.

    :param jobStore: The JobStore to fetch JobDescriptions from.
    :param config: The configuration for the current run.
    :param jobName: The "job name" (a user friendly name) of the job to be run
    :param jobStoreID: The job store ID of the job to be run

    :return int: 1 if a job failed, or 0 if all jobs succeeded
    """

    configure_root_logger()
    set_log_level(config.logLevel)

    ##########################################
    #Create the worker killer, if requested
    ##########################################

    logFileByteReportLimit = config.maxLogFileSize

    if config.badWorker > 0 and random.random() < config.badWorker:
        # We need to kill the process we are currently in, to simulate worker
        # failure. We don't want to just send SIGKILL, because we can't tell
        # that from a legitimate OOM on our CI runner. We're going to send
        # SIGUSR1 so our terminations are distinctive, and then SIGKILL if that
        # didn't stick. We definitely don't want to do this from *within* the
        # process we are trying to kill, so we fork off. TODO: We can still
        # leave the killing code running after the main Toil flow is done, but
        # since it's now in a process instead of a thread, the main Python
        # process won't wait around for its timeout to expire. I think this is
        # better than the old thread-based way where all of Toil would wait
        # around to be killed.

        killTarget = os.getpid()
        sleepTime = config.badWorkerFailInterval * random.random()
        if os.fork() == 0:
            # We are the child
            # Let the parent run some amount of time
            time.sleep(sleepTime)
            # Kill it gently
            os.kill(killTarget, signal.SIGUSR1)
            # Wait for that to stick
            time.sleep(0.01)
            try:
                # Kill it harder. Hope the PID hasn't already been reused.
                # If we succeeded the first time, this will OSError
                os.kill(killTarget, signal.SIGKILL)
            except OSError:
                pass
            # Exit without doing any of Toil's cleanup
            os._exit(0)

        # We don't need to reap the child. Either it kills us, or we finish
        # before it does. Either way, init will have to clean it up for us.

    ##########################################
    #Load the environment for the job
    ##########################################

    #First load the environment for the job.
    with jobStore.read_shared_file_stream("environment.pickle") as fileHandle:
        environment = safeUnpickleFromStream(fileHandle)
    env_reject = {
        "TMPDIR",
        "TMP",
        "HOSTNAME",
        "HOSTTYPE",
        "HOME",
        "LOGNAME",
        "USER",
        "DISPLAY",
        "JAVA_HOME",
        "XDG_SESSION_TYPE",
        "XDG_SESSION_CLASS",
        "XDG_SESSION_ID",
        "XDG_RUNTIME_DIR",
        "XDG_DATA_DIRS",
        "DBUS_SESSION_BUS_ADDRESS"
    }
    for i in environment:
        if i == "PATH":
            # Handle path specially. Sometimes e.g. leader may not include
            # /bin, but the Toil appliance needs it.
            if i in os.environ and os.environ[i] != '':
                # Use the provided PATH and then the local system's PATH
                os.environ[i] = environment[i] + ':' + os.environ[i]
            else:
                # Use the provided PATH only
                os.environ[i] = environment[i]
        elif i not in env_reject:
            os.environ[i] = environment[i]
    # sys.path is used by __import__ to find modules
    if "PYTHONPATH" in environment:
        for e in environment["PYTHONPATH"].split(':'):
            if e != '':
                sys.path.append(e)

    ##########################################
    #Setup the temporary directories.
    ##########################################
    # Dir to put all this worker's temp files in.
    if config.workflowID is None:
        raise RuntimeError("The worker workflow ID was never set.")
    toilWorkflowDir = Toil.getLocalWorkflowDir(config.workflowID, config.workDir)
    # Dir to put lock files in, ideally not on NFS.
    toil_coordination_dir = Toil.get_local_workflow_coordination_dir(config.workflowID, config.workDir, config.coordination_dir)
    localWorkerTempDir = make_public_dir(in_directory=toilWorkflowDir)
    os.chmod(localWorkerTempDir, 0o755)

    ##########################################
    #Setup the logging
    ##########################################

    #This is mildly tricky because we don't just want to
    #redirect stdout and stderr for this Python process; we want to redirect it
    #for this process and all children. Consequently, we can't just replace
    #sys.stdout and sys.stderr; we need to mess with the underlying OS-level
    #file descriptors. See <http://stackoverflow.com/a/11632982/402891>

    #When we start, standard input is file descriptor 0, standard output is
    #file descriptor 1, and standard error is file descriptor 2.

    # Do we even want to redirect output? Let the config make us not do it.
    redirectOutputToLogFile = redirectOutputToLogFile and not config.disableWorkerOutputCapture

    #What file do we want to point FDs 1 and 2 to?
    tempWorkerLogPath = os.path.join(localWorkerTempDir, "worker_log.txt")

    if redirectOutputToLogFile:
        # Announce that we are redirecting logging, and where it will now go.
        # This is only important if we are trying to manually trace a faulty worker invocation.
        logger.debug("Redirecting logging to %s", tempWorkerLogPath)
        sys.stdout.flush()
        sys.stderr.flush()

        # Save the original stdout and stderr (by opening new file descriptors
        # to the same files)
        origStdOut = os.dup(1)
        origStdErr = os.dup(2)

        # Open the file to send stdout/stderr to.
        logFh = os.open(tempWorkerLogPath, os.O_WRONLY | os.O_CREAT | os.O_APPEND)

        # Replace standard output with a descriptor for the log file
        os.dup2(logFh, 1)

        # Replace standard error with a descriptor for the log file
        os.dup2(logFh, 2)

        # Since we only opened the file once, all the descriptors duped from
        # the original will share offset information, and won't clobber each
        # others' writes. See <http://stackoverflow.com/a/5284108/402891>. This
        # shouldn't matter, since O_APPEND seeks to the end of the file before
        # every write, but maybe there's something odd going on...

        # Close the descriptor we used to open the file
        os.close(logFh)

    debugging = logging.getLogger().isEnabledFor(logging.DEBUG)
    ##########################################
    # Worker log file trapped from here on in
    ##########################################

    jobAttemptFailed = False
    failure_exit_code = 1
    statsDict = StatsDict()  # type: ignore[no-untyped-call]
    statsDict.jobs = []
    statsDict.workers.logs_to_leader = []
    statsDict.workers.logging_user_streams = []

    def blockFn() -> bool:
        return True
    job = None
    try:

        # Put a message at the top of the log, just to make sure it's working.
        logger.info("---TOIL WORKER OUTPUT LOG---")
        sys.stdout.flush()

        logProcessContext(config)

        ##########################################
        # Connect to the deferred function system
        ##########################################
        deferredFunctionManager = DeferredFunctionManager(toil_coordination_dir)

        ##########################################
        # Load the JobDescription
        ##########################################

        jobDesc = jobStore.load_job(jobStoreID)
<<<<<<< HEAD
        listOfJobs[0] = jobDesc.displayName
=======
>>>>>>> 67a8b471
        logger.debug("Parsed job description")

        ##########################################
        # Cleanup from any earlier invocation of the job
        ##########################################

        if jobDesc.command is None:
            logger.debug("Job description has no body to run.")
            # Cleanup jobs already finished
            jobDesc.clear_nonexistent_dependents(jobStore)
            logger.debug("Cleaned up any references to completed successor jobs")

        # This cleans the old log file which may
        # have been left if the job is being retried after a job failure.
        oldLogFile = jobDesc.logJobStoreFileID
        if oldLogFile is not None:
            jobDesc.logJobStoreFileID = None
            jobStore.update_job(jobDesc)  # Update first, before deleting any files
            jobStore.delete_file(oldLogFile)

        ##########################################
        # If a checkpoint exists, restart from the checkpoint
        ##########################################

        if isinstance(jobDesc, CheckpointJobDescription) and jobDesc.checkpoint is not None:
            # The job is a checkpoint, and is being restarted after previously completing
            logger.debug("Job is a checkpoint")
            # If the checkpoint still has extant successors or services, its
            # subtree didn't complete properly. We handle the restart of the
            # checkpoint here, removing its previous subtree.
            if next(jobDesc.successorsAndServiceHosts(), None) is not None:
                logger.debug("Checkpoint has failed; restoring")
                # Reduce the try count
                if jobDesc.remainingTryCount < 0:
                    raise RuntimeError("The try count of the job cannot be negative.")
                jobDesc.remainingTryCount = max(0, jobDesc.remainingTryCount - 1)
                jobDesc.restartCheckpoint(jobStore)
            # Otherwise, the job and successors are done, and we can cleanup stuff we couldn't clean
            # because of the job being a checkpoint
            else:
                logger.debug("The checkpoint jobs seems to have completed okay, removing any checkpoint files to delete.")
                #Delete any remnant files
                list(map(jobStore.delete_file, list(filter(jobStore.file_exists, jobDesc.checkpointFilesToDelete))))

        ##########################################
        #Setup the stats, if requested
        ##########################################

        if config.stats:
            startClock = get_total_cpu_time()

        startTime = time.time()
        while True:
            ##########################################
            #Run the job body, if there is one
            ##########################################

            logger.info("Working on job %s", jobDesc)

            if jobDesc.command is not None:
                if not jobDesc.command.startswith("_toil "):
                    raise RuntimeError("Job command must start with '_toil' before being converted to an executable command.")
                logger.debug("Got a command to run: %s" % jobDesc.command)
                # Load the job. It will use the same JobDescription we have been using.
                job = Job.loadJob(jobStore, jobDesc)
                if isinstance(jobDesc, CheckpointJobDescription):
                    # If it is a checkpoint job, save the command
                    jobDesc.checkpoint = jobDesc.command

                logger.info("Loaded body %s from description %s", job, jobDesc)

                # Create a fileStore object for the job
                fileStore = AbstractFileStore.createFileStore(jobStore, jobDesc, localWorkerTempDir, blockFn,
                                                              caching=config.caching)
                with job._executor(stats=statsDict if config.stats else None,
                                   fileStore=fileStore):
                    with deferredFunctionManager.open() as defer:
                        with fileStore.open(job):
                            # Get the next block function to wait on committing this job
                            blockFn = fileStore.waitForCommit

                            # Run the job, save new successors, and set up
                            # locally (but don't commit) successor
                            # relationships and job completion.
                            # Pass everything as name=value because Cactus
                            # likes to override _runner when it shouldn't and
                            # it needs some hope of finding the arguments it
                            # wants across multiple Toil versions. We also
                            # still pass a jobGraph argument to placate old
                            # versions of Cactus.
                            job._runner(jobGraph=None, jobStore=jobStore, fileStore=fileStore, defer=defer)

                            # When the executor for the job finishes it will
                            # kick off a commit with the command link to the
                            # job body cut.

                # Accumulate messages from this job & any subsequent chained jobs
                statsDict.workers.logs_to_leader += fileStore.logging_messages
                statsDict.workers.logging_user_streams += fileStore.logging_user_streams

                logger.info("Completed body for %s", jobDesc)

            else:
                #The command may be none, in which case
                #the JobDescription is either a shell ready to be deleted or has
                #been scheduled after a failure to cleanup
                logger.debug("No user job to run, so finishing")
                break

            if AbstractFileStore._terminateEvent.is_set():
                raise RuntimeError("The termination flag is set")

            ##########################################
            #Establish if we can run another job within the worker
            ##########################################
            successor = nextChainable(jobDesc, jobStore, config)
            if successor is None or config.disableChaining:
                # Can't chain any more jobs. We are going to stop.

                logger.info("Not chaining from job %s", jobDesc)

                # No need to commit because the _executor context manager did it.

                break

            logger.info("Chaining from %s to %s", jobDesc, successor)

            ##########################################
            # We have a single successor job that is not a checkpoint job. We
            # reassign the ID of the current JobDescription to the successor,
            # and take responsibility for both jobs' associated files in the
            # combined job.
            ##########################################

            # Make sure nothing has gone wrong and we can really chain
            if jobDesc.memory < successor.memory:
                raise RuntimeError("Cannot chain jobs. A job's memory cannot be less than it's successor.")
            if jobDesc.cores < successor.cores:
                raise RuntimeError("Cannot chain jobs. A job's cores cannot be less than it's successor.")

            # Save the successor's original ID, so we can clean it (and its
            # body) up after we finish executing it.
            successorID = successor.jobStoreID

<<<<<<< HEAD
            # add the successor to the list of jobs run
            listOfJobs.append(successor.displayName)

=======
>>>>>>> 67a8b471
            # Now we need to become that successor, under the original ID.
            successor.replace(jobDesc)
            jobDesc = successor

            # Clone the now-current JobDescription (which used to be the successor).
            # TODO: Why??? Can we not?
            jobDesc = copy.deepcopy(jobDesc)

            # Build a fileStore to update the job and commit the replacement.
            # TODO: can we have a commit operation without an entire FileStore???
            fileStore = AbstractFileStore.createFileStore(jobStore, jobDesc, localWorkerTempDir, blockFn,
                                                          caching=config.caching)

            # Update blockFn to wait for that commit operation.
            blockFn = fileStore.waitForCommit

            # This will update the job once the previous job is done updating
            fileStore.startCommit(jobState=True)

            logger.debug("Starting the next job")

        ##########################################
        #Finish up the stats
        ##########################################
        if config.stats:
            totalCPUTime, totalMemoryUsage = get_total_cpu_time_and_memory_usage()
            statsDict.workers.time = str(time.time() - startTime)
            statsDict.workers.clock = str(totalCPUTime - startClock)
            statsDict.workers.memory = str(totalMemoryUsage)

        # log the worker log path here so that if the file is truncated the path can still be found
        if redirectOutputToLogFile:
            logger.info("Worker log can be found at %s. Set --cleanWorkDir to retain this log", localWorkerTempDir)

        logger.info("Finished running the chain of jobs on this node, we ran for a total of %f seconds", time.time() - startTime)

    ##########################################
    #Trapping where worker goes wrong
    ##########################################
    except Exception as e: #Case that something goes wrong in worker
        traceback.print_exc()
        logger.error("Exiting the worker because of a failed job on host %s", socket.gethostname())
        if isinstance(e, CWL_UNSUPPORTED_REQUIREMENT_EXCEPTION):
            # We need to inform the leader that this is a CWL workflow problem
            # and it needs to inform its caller.
            failure_exit_code = CWL_UNSUPPORTED_REQUIREMENT_EXIT_CODE
        AbstractFileStore._terminateEvent.set()
    finally:
        # Get rid of our deferred function manager now so we can't mistake it
        # for someone else's if we do worker cleanup.
        del deferredFunctionManager
        try:
            import cwltool.main

            cwltool.main._terminate_processes()
        except (ImportError, ModuleNotFoundError):
            pass
        except Exception as e:
            logger.debug("cwltool.main._terminate_processess exception: %s", (e))
            raise e


    ##########################################
    #Wait for the asynchronous chain of writes/updates to finish
    ##########################################

    blockFn()

    ##########################################
    #All the asynchronous worker/update threads must be finished now,
    #so safe to test if they completed okay
    ##########################################

    if AbstractFileStore._terminateEvent.is_set():
        # Something has gone wrong.

        # Clobber any garbage state we have for this job from failing with
        # whatever good state is still stored in the JobStore
        jobDesc = jobStore.load_job(jobStoreID)
        # Remember that we failed
        jobAttemptFailed = True

    ##########################################
    #Cleanup
    ##########################################

    # Close the worker logging
    # Flush at the Python level
    sys.stdout.flush()
    sys.stderr.flush()
    if redirectOutputToLogFile:
        # Flush at the OS level
        os.fsync(1)
        os.fsync(2)

        # Close redirected stdout and replace with the original standard output.
        os.dup2(origStdOut, 1)

        # Close redirected stderr and replace with the original standard error.
        os.dup2(origStdErr, 2)

        # sys.stdout and sys.stderr don't need to be modified at all. We don't
        # need to call redirectLoggerStreamHandlers since they still log to
        # sys.stderr

        # Close our extra handles to the original standard output and standard
        # error streams, so we don't leak file handles.
        os.close(origStdOut)
        os.close(origStdErr)

    # Now our file handles are in exactly the state they were in before.

    # Copy back the log file to the global dir, if needed.
    # Note that we work with bytes instead of characters so we can seek
    # relative to the end (since Python won't decode Unicode backward, or even
    # interpret seek offsets in characters for us). TODO: We may get invalid or
    # just different Unicode by breaking up a character at the boundary!
    if jobAttemptFailed and redirectOutputToLogFile:
        jobDesc.logJobStoreFileID = logJobStoreFileID = jobStore.getEmptyFileStoreID(
            jobDesc.jobStoreID, cleanup=True
        )
        with jobStore.update_file_stream(logJobStoreFileID) as w:
            with open(tempWorkerLogPath, 'rb') as f:
                if os.path.getsize(tempWorkerLogPath) > logFileByteReportLimit !=0:
                    if logFileByteReportLimit > 0:
                        f.seek(-logFileByteReportLimit, 2)  # seek to last tooBig bytes of file
                    elif logFileByteReportLimit < 0:
                        f.seek(logFileByteReportLimit, 0)  # seek to first tooBig bytes of file
                # Dump the possibly-invalid-Unicode bytes into the log file
                w.write(f.read()) # TODO load file using a buffer
        # Commit log file reference back to JobStore
        jobStore.update_job(jobDesc)

    elif ((debugging or (config.writeLogsFromAllJobs and not jobDesc.local))
          and redirectOutputToLogFile):  # write log messages
        with open(tempWorkerLogPath, 'rb') as logFile:
            if os.path.getsize(tempWorkerLogPath) > logFileByteReportLimit != 0:
                if logFileByteReportLimit > 0:
                    logFile.seek(-logFileByteReportLimit, 2)  # seek to last tooBig bytes of file
                elif logFileByteReportLimit < 0:
                    logFile.seek(logFileByteReportLimit, 0)  # seek to first tooBig bytes of file
            # Make sure lines are Unicode so they can be JSON serialized as part of the dict.
            # We may have damaged the Unicode text by cutting it at an arbitrary byte so we drop bad characters.
            logMessages = [line.decode('utf-8', 'skip') for line in logFile.read().splitlines()]
        statsDict.logs.names = [names.stats_name for names in jobDesc.get_chain()]
        statsDict.logs.messages = logMessages

    if debugging or config.stats or statsDict.workers.logs_to_leader or statsDict.workers.logging_user_streams:
        # We have stats/logging to report back.
        # We report even if the job attempt failed.
        # TODO: Will that upset analysis of the stats?
        jobStore.write_logs(json.dumps(statsDict, ensure_ascii=True))

    # Remove the temp dir
    cleanUp = config.cleanWorkDir
    if cleanUp == 'always' or (cleanUp == 'onSuccess' and not jobAttemptFailed) or (cleanUp == 'onError' and jobAttemptFailed):
        def make_parent_writable(func: Callable[[str], Any], path: str, _: Any) -> None:
            """
            When encountering an error removing a file or directory, make sure
            the parent directory is writable.

            cwltool likes to lock down directory permissions, and doesn't clean
            up after itself.
            """
            # Just chmod it for rwx for user. This can't work anyway if it isn't ours.
            try:
                os.chmod(os.path.dirname(path),  stat.S_IRUSR | stat.S_IWUSR | stat.S_IXUSR)
            except PermissionError as e:
                logger.error('Could not set permissions on %s to allow cleanup of %s: %s', os.path.dirname(path), path, e)
        shutil.rmtree(localWorkerTempDir, onerror=make_parent_writable)

    # This must happen after the log file is done with, else there is no place to put the log
    if (not jobAttemptFailed) and jobDesc.is_subtree_done():
        for merged_in in jobDesc.get_chain():
            # We can now safely get rid of the JobDescription, and all jobs it chained up
            jobStore.delete_job(merged_in.job_store_id)
        

    if jobAttemptFailed:
        return failure_exit_code
    else:
        return 0

def parse_args(args: List[str]) -> Any:
    """
    Parse command-line arguments to the worker.
    """

    # Drop the program name
    args = args[1:]

    # Make the parser
    parser = ArgParser()

    # Now add all the options to it

    # Base required job information
    parser.add_argument("jobName", type=str,
        help="Text name of the job being run")
    parser.add_argument("jobStoreLocator", type=str,
        help="Information required to connect to the job store")
    parser.add_argument("jobStoreID", type=str,
        help="ID of the job within the job store")

    # Additional worker abilities
    parser.add_argument("--context", default=[], action="append",
        help="""Pickled, base64-encoded context manager(s) to run job inside of.
                Allows the Toil leader to pass setup and cleanup work provided by the
                batch system, in the form of pickled Python context manager objects,
                that the worker can then run before/after the job on the batch
                system's behalf.""")

    return parser.parse_args(args)


@contextmanager
def in_contexts(contexts: List[str]) -> Iterator[None]:
    """
    Unpickle and enter all the pickled, base64-encoded context managers in the
    given list. Then do the body, then leave them all.
    """

    if len(contexts) == 0:
        # Base case: nothing to do
        yield
    else:
        first = contexts[0]
        rest = contexts[1:]

        try:
            manager = pickle.loads(base64.b64decode(first.encode('utf-8')))
        except:
            exc_info = sys.exc_info()
            logger.error('Exception while unpickling context manager: ', exc_info=exc_info)
            raise

        with manager:
            # After entering this first context manager, do the rest.
            # It might set up stuff so we can decode later ones.
            with in_contexts(rest):
                yield


def main(argv: Optional[List[str]] = None) -> None:
    if argv is None:
        argv = sys.argv

    # Parse our command line
    options = parse_args(argv)

    # Parse input args
    jobName = argv[1]
    jobStoreLocator = argv[2]
    jobStoreID = argv[3]

    ##########################################
    #Load the jobStore/config file
    ##########################################

    jobStore = Toil.resumeJobStore(options.jobStoreLocator)
    config = jobStore.config

    with in_contexts(options.context):
        # Call the worker
        exit_code = workerScript(jobStore, config, options.jobName, options.jobStoreID)

    # Exit with its return value
    sys.exit(exit_code)<|MERGE_RESOLUTION|>--- conflicted
+++ resolved
@@ -313,10 +313,6 @@
         ##########################################
 
         jobDesc = jobStore.load_job(jobStoreID)
-<<<<<<< HEAD
-        listOfJobs[0] = jobDesc.displayName
-=======
->>>>>>> 67a8b471
         logger.debug("Parsed job description")
 
         ##########################################
@@ -461,12 +457,6 @@
             # body) up after we finish executing it.
             successorID = successor.jobStoreID
 
-<<<<<<< HEAD
-            # add the successor to the list of jobs run
-            listOfJobs.append(successor.displayName)
-
-=======
->>>>>>> 67a8b471
             # Now we need to become that successor, under the original ID.
             successor.replace(jobDesc)
             jobDesc = successor
