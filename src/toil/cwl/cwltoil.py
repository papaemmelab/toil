"""Implemented support for Common Workflow Language (CWL) for Toil."""
# Copyright (C) 2015 Curoverse, Inc
# Copyright (C) 2015-2021 Regents of the University of California
# Copyright (C) 2019-2020 Seven Bridges
#
# Licensed under the Apache License, Version 2.0 (the "License");
# you may not use this file except in compliance with the License.
# You may obtain a copy of the License at
#
#     http://www.apache.org/licenses/LICENSE-2.0
#
# Unless required by applicable law or agreed to in writing, software
# distributed under the License is distributed on an "AS IS" BASIS,
# WITHOUT WARRANTIES OR CONDITIONS OF ANY KIND, either express or implied.
# See the License for the specific language governing permissions and
# limitations under the License.

# For an overview of how this all works, see discussion in
# docs/architecture.rst
import argparse
import base64
import copy
import datetime
import errno
import functools
import glob
import io
import json
import logging
import os
import pprint
import shutil
import socket
import stat
import sys
import textwrap
import uuid
from tempfile import NamedTemporaryFile, gettempdir
from threading import Thread
from typing import (
    IO,
    Any,
    Callable,
    Dict,
    Iterator,
    List,
    Mapping,
    MutableMapping,
    MutableSequence,
    Optional,
    TextIO,
    Tuple,
    Type,
    TypeVar,
    Union,
    cast,
    Sequence,
)
from urllib.parse import quote, unquote, urlparse, urlsplit

import cwl_utils.errors
import cwl_utils.expression
import cwltool.builder
import cwltool.command_line_tool
import cwltool.context
import cwltool.cwlprov
import cwltool.job
import cwltool.load_tool
import cwltool.main
import cwltool.resolver
import schema_salad.ref_resolver
from configargparse import ArgParser
from cwltool.loghandler import _logger as cwllogger
from cwltool.loghandler import defaultStreamHandler
from cwltool.mpi import MpiConfig
from cwltool.mutation import MutationManager
from cwltool.pathmapper import MapperEnt, PathMapper
from cwltool.process import (
    Process,
    add_sizes,
    compute_checksums,
    fill_in_defaults,
    shortname,
)
from cwltool.secrets import SecretStore
from cwltool.software_requirements import (
    DependenciesConfiguration,
    get_container_from_software_requirements,
)
from cwltool.stdfsaccess import StdFsAccess, abspath
from cwltool.utils import (
    CWLObjectType,
    CWLOutputType,
    DirectoryType,
    adjustDirObjs,
    aslist,
    downloadHttpFile,
    get_listing,
    normalizeFilesDirs,
    visit_class,
)
from ruamel.yaml.comments import CommentedMap, CommentedSeq
from schema_salad.avro.schema import Names
from schema_salad.exceptions import ValidationException
from schema_salad.ref_resolver import file_uri, uri_file_path
from schema_salad.sourceline import SourceLine
from typing_extensions import Literal

from toil.batchSystems.registry import DEFAULT_BATCH_SYSTEM
from toil.common import Toil, addOptions
from toil.cwl import check_cwltool_version

check_cwltool_version()
from toil.cwl.utils import (
    CWL_UNSUPPORTED_REQUIREMENT_EXCEPTION,
    CWL_UNSUPPORTED_REQUIREMENT_EXIT_CODE,
    download_structure,
    get_from_structure,
    visit_cwl_class_and_reduce,
)
from toil.exceptions import FailedJobsException
from toil.fileStores import FileID
from toil.fileStores.abstractFileStore import AbstractFileStore
from toil.job import AcceleratorRequirement, Job, Promise, Promised, unwrap
from toil.jobStores.abstractJobStore import AbstractJobStore, NoSuchFileException
from toil.jobStores.fileJobStore import FileJobStore
from toil.jobStores.utils import JobStoreUnavailableException, generate_locator
from toil.lib.io import mkdtemp
from toil.lib.threading import ExceptionalThread
from toil.statsAndLogging import DEFAULT_LOGLEVEL
from toil.version import baseVersion

logger = logging.getLogger(__name__)

# Find the default temporary directory
DEFAULT_TMPDIR = gettempdir()
# And compose a CWL-style default prefix inside it.
# We used to not put this inside anything and we would drop loads of temp
# directories in the current directory and leave them there.
DEFAULT_TMPDIR_PREFIX = os.path.join(DEFAULT_TMPDIR, "tmp")


def cwltoil_was_removed() -> None:
    """Complain about deprecated entrypoint."""
    raise RuntimeError(
        'Please run with "toil-cwl-runner" instead of "cwltoil" '
        "(which has been removed)."
    )


# The job object passed into CWLJob and CWLWorkflow
# is a dict mapping to tuple of (key, dict)
# the final dict is derived by evaluating each
# tuple looking up the key in the supplied dict.
#
# This is necessary because Toil jobs return a single value (a dict)
# but CWL permits steps to have multiple output parameters that may
# feed into multiple other steps.  This transformation maps the key in the
# output object to the correct key of the input object.


class UnresolvedDict(Dict[Any, Any]):
    """Tag to indicate a dict contains promises that must be resolved."""


class SkipNull:
    """
    Internal sentinel object.

    Indicates a null value produced by each port of a skipped conditional step.
    The CWL 1.2 specification calls for treating this the exactly the same as a
    null value.
    """


def filter_skip_null(name: str, value: Any) -> Any:
    """
    Recursively filter out SkipNull objects from 'value'.

    :param name: Name of port producing this value.
                 Only used when we find an unhandled null from a conditional step
                 and we print out a warning. The name allows the user to better
                 localize which step/port was responsible for the unhandled null.
    :param value: port output value object
    """
    err_flag = [False]
    value = _filter_skip_null(value, err_flag)
    if err_flag[0]:
        logger.warning(
            f"In {name}, SkipNull result found and cast to None. \n"
            "You had a conditional step that did not run, "
            "but you did not use pickValue to handle the skipped input."
        )
    return value


def _filter_skip_null(value: Any, err_flag: List[bool]) -> Any:
    """
    Private implementation for recursively filtering out SkipNull objects from 'value'.

    :param value: port output value object
    :param err_flag: A pass by reference boolean (passed by enclosing in a list) that
                     allows us to flag, at any level of recursion, that we have
                     encountered a SkipNull.
    """
    if isinstance(value, SkipNull):
        err_flag[0] = True
        value = None
    elif isinstance(value, list):
        return [_filter_skip_null(v, err_flag) for v in value]
    elif isinstance(value, dict):
        return {k: _filter_skip_null(v, err_flag) for k, v in value.items()}
    return value


def ensure_no_collisions(
    directory: DirectoryType, dir_description: Optional[str] = None
) -> None:
    """
    Make sure no items in the given CWL Directory have the same name.

    If any do, raise a WorkflowException about a "File staging conflict".

    Does not recurse into subdirectories.
    """

    if dir_description is None:
        # Work out how to describe the directory we are working on.
        dir_description = f"the directory \"{directory.get('basename')}\""

    seen_names = set()

    for child in directory.get("listing", []):
        if "basename" in child:
            # For each child that actually has a path to go at in its parent
            wanted_name = cast(str, child["basename"])
            if wanted_name in seen_names:
                # We used this name already so bail out
                raise cwl_utils.errors.WorkflowException(
                    f'File staging conflict: Duplicate entries for "{wanted_name}"'
                    f" prevent actually creating {dir_description}"
                )
            seen_names.add(wanted_name)


class Conditional:
    """
    Object holding conditional expression until we are ready to evaluate it.

    Evaluation occurs at the moment the encloses step is ready to run.
    """

    def __init__(
        self,
        expression: Optional[str] = None,
        outputs: Union[Dict[str, CWLOutputType], None] = None,
        requirements: Optional[List[CWLObjectType]] = None,
        container_engine: str = "docker",
    ):
        """
        Instantiate a conditional expression.

        :param expression: Expression from the 'when' field of the step
        :param outputs: The output dictionary for the step. This is needed because
                        if the step is skipped, all the outputs need to be populated
                        with SkipNull values
        :param requirements: The requirements object that is needed for the context the
                             expression will evaluate in.
        """
        self.expression = expression
        self.outputs = outputs or {}
        self.requirements = requirements or []
        self.container_engine = container_engine

    def is_false(self, job: CWLObjectType) -> bool:
        """
        Determine if expression evaluates to False given completed step inputs.

        :param job: job output object
        :return: bool
        """
        if self.expression is None:
            return False

        expr_is_true = cwl_utils.expression.do_eval(
            self.expression,
            {shortname(k): v for k, v in resolve_dict_w_promises(job).items()},
            self.requirements,
            None,
            None,
            {},
            container_engine=self.container_engine,
        )

        if isinstance(expr_is_true, bool):
            return not expr_is_true

        raise cwl_utils.errors.WorkflowException(
            "'%s' evaluated to a non-boolean value" % self.expression
        )

    def skipped_outputs(self) -> Dict[str, SkipNull]:
        """Generate a dict of SkipNull objects corresponding to the output structure."""
        outobj = {}

        def sn(n: Any) -> str:
            if isinstance(n, Mapping):
                return shortname(n["id"])
            if isinstance(n, str):
                return shortname(n)
            return shortname(str(n))

        for k in [sn(o) for o in self.outputs]:
            outobj[k] = SkipNull()

        return outobj


class ResolveSource:
    """Apply linkMerge and pickValue operators to values coming into a port."""

    promise_tuples: Union[List[Tuple[str, Promise]], Tuple[str, Promise]]

    def __init__(
        self,
        name: str,
        input: Dict[str, CWLObjectType],
        source_key: str,
        promises: Dict[str, Job],
    ):
        """
        Construct a container object.

        It will carry what information it can about the input sources and the
        current promises, ready for evaluation when the time comes.

        :param name: human readable name of step/port that this value refers to
        :param input: CWL input object complete with linkMerge and pickValue fields
        :param source_key: "source" or "outputSource" depending on what it is
        :param promises: incident values packed as promises
        """
        self.name, self.input, self.source_key = name, input, source_key

        source_names = aslist(self.input[self.source_key])
        # Rule is that source: [foo] is just foo
        #                      unless it also has linkMerge: merge_nested
        if input.get("linkMerge") or len(source_names) > 1:
            self.promise_tuples = [
                (shortname(s), promises[s].rv()) for s in source_names
            ]
        else:
            # KG: Cargo culting this logic and the reason given from original Toil code:
            # It seems that an input source with a
            # '#' in the name will be returned as a
            # CommentedSeq list by the yaml parser.
            s = str(source_names[0])
            self.promise_tuples = (shortname(s), promises[s].rv())

    def __repr__(self) -> str:
        """Allow for debug printing."""

        parts = [f"source key {self.source_key}"]

        if "pickValue" in self.input:
            parts.append(f"pick value {self.input['pickValue']} from")

        if isinstance(self.promise_tuples, list):
            names = [n for n, _ in self.promise_tuples]
            parts.append(f"names {names} in promises")
        else:
            name, _ = self.promise_tuples
            parts.append(f"name {name} in promise")

        return f"ResolveSource({', '.join(parts)})"

    def resolve(self) -> Any:
        """First apply linkMerge then pickValue if either present."""

        result: Optional[Any] = None
        if isinstance(self.promise_tuples, list):
            result = self.link_merge(
                cast(
                    CWLObjectType, [rv[name] for name, rv in self.promise_tuples]  # type: ignore[index]
                )
            )
        else:
            name, rv = self.promise_tuples
            result = cast(Dict[str, Any], rv).get(name)

        result = self.pick_value(result)
        result = filter_skip_null(self.name, result)
        return result

    def link_merge(
        self, values: CWLObjectType
    ) -> Union[List[CWLOutputType], CWLOutputType]:
        """
        Apply linkMerge operator to `values` object.

        :param values: result of step
        """

        link_merge_type = self.input.get("linkMerge", "merge_nested")

        if link_merge_type == "merge_nested":
            return values

        elif link_merge_type == "merge_flattened":
            result: List[CWLOutputType] = []
            for v in values:
                if isinstance(v, MutableSequence):
                    result.extend(v)
                else:
                    result.append(v)
            return result

        else:
            raise ValidationException(
                f"Unsupported linkMerge '{link_merge_type}' on {self.name}."
            )

    def pick_value(self, values: Union[List[Union[str, SkipNull]], Any]) -> Any:
        """
        Apply pickValue operator to `values` object.

        :param values: Intended to be a list, but other types will be returned
                       without modification.
        :return:
        """

        pick_value_type = cast(str, self.input.get("pickValue"))

        if pick_value_type is None:
            return values

        if isinstance(values, SkipNull):
            return None

        if not isinstance(values, list):
            logger.warning("pickValue used but input %s is not a list." % self.name)
            return values

        result = [v for v in values if not isinstance(v, SkipNull) and v is not None]

        if pick_value_type == "first_non_null":
            if len(result) < 1:
                logger.error(
                    "Could not find non-null entry for %s:\n%s",
                    self.name,
                    pprint.pformat(self.promise_tuples),
                )
                raise cwl_utils.errors.WorkflowException(
                    "%s: first_non_null operator found no non-null values" % self.name
                )
            else:
                return result[0]

        elif pick_value_type == "the_only_non_null":
            if len(result) == 0:
                raise cwl_utils.errors.WorkflowException(
                    "%s: the_only_non_null operator found no non-null values"
                    % self.name
                )
            elif len(result) > 1:
                raise cwl_utils.errors.WorkflowException(
                    "%s: the_only_non_null operator found more than one non-null values"
                    % self.name
                )
            else:
                return result[0]

        elif pick_value_type == "all_non_null":
            return result

        else:
            raise cwl_utils.errors.WorkflowException(
                f"Unsupported pickValue '{pick_value_type}' on {self.name}"
            )


class StepValueFrom:
    """
    A workflow step input which has a valueFrom expression attached to it.

    The valueFrom expression will be evaluated to produce the actual input
    object for the step.
    """

    def __init__(
        self, expr: str, source: Any, req: List[CWLObjectType], container_engine: str
    ):
        """
        Instantiate an object to carry all know about this valueFrom expression.

        :param expr: str: expression as a string
        :param source: the source promise of this step
        :param req: requirements object that is consumed by CWLtool expression evaluator
        :param container_engine: which container engine to use to load nodejs, if needed
        """
        self.expr = expr
        self.source = source
        self.context = None
        self.req = req
        self.container_engine = container_engine

    def __repr__(self) -> str:
        """Allow for debug printing."""

        return f"StepValueFrom({self.expr}, {self.source}, {self.req}, {self.container_engine})"

    def eval_prep(
        self, step_inputs: CWLObjectType, file_store: AbstractFileStore
    ) -> None:
        """
        Resolve the contents of any file in a set of inputs.

        The inputs must be associated with the StepValueFrom object's self.source.

        Called when loadContents is specified.

        :param step_inputs: Workflow step inputs.
        :param file_store: A toil file store, needed to resolve toilfile:// paths.
        """
        for v in step_inputs.values():
            val = cast(CWLObjectType, v)
            source_input = getattr(self.source, "input", {})
            if isinstance(val, dict) and isinstance(source_input, dict):
                if (
                    val.get("contents") is None
                    and source_input.get("loadContents") is True
                ):
                    # This is safe to use even if we're bypassing the file
                    # store for the workflow. In that case, no toilfile:// or
                    # other special URIs will exist in the workflow to be read
                    # from, and ToilFsAccess still supports file:// URIs.
                    fs_access = functools.partial(ToilFsAccess, file_store=file_store)
                    with fs_access("").open(cast(str, val["location"]), "rb") as f:
                        val["contents"] = cwltool.builder.content_limit_respected_read(
                            f
                        )

    def resolve(self) -> Any:
        """
        Resolve the promise in the valueFrom expression's context.

        :return: object that will serve as expression context
        """
        self.context = self.source.resolve()
        return self.context

    def do_eval(self, inputs: CWLObjectType) -> Any:
        """
        Evaluate the valueFrom expression with the given input object.

        :param inputs:
        :return: object
        """
        return cwl_utils.expression.do_eval(
            self.expr,
            inputs,
            self.req,
            None,
            None,
            {},
            context=self.context,
            container_engine=self.container_engine,
        )


class DefaultWithSource:
    """A workflow step input that has both a source and a default value."""

    def __init__(self, default: Any, source: Any):
        """
        Instantiate an object to handle a source that has a default value.

        :param default: the default value
        :param source: the source object
        """
        self.default = default
        self.source = source

    def __repr__(self) -> str:
        """Allow for debug printing."""

        return f"DefaultWithSource({self.default}, {self.source})"

    def resolve(self) -> Any:
        """
        Determine the final input value when the time is right.

        (when the source can be resolved)

        :return: dict
        """
        if self.source:
            result = self.source.resolve()
            if result is not None:
                return result
        return self.default


class JustAValue:
    """A simple value masquerading as a 'resolve'-able object."""

    def __init__(self, val: Any):
        """Store the value."""
        self.val = val

    def __repr__(self) -> str:
        """Allow for debug printing."""

        return f"JustAValue({self.val})"

    def resolve(self) -> Any:
        """Return the value."""
        return self.val


def resolve_dict_w_promises(
    dict_w_promises: Union[
        UnresolvedDict, CWLObjectType, Dict[str, Union[str, StepValueFrom]]
    ],
    file_store: Optional[AbstractFileStore] = None,
) -> CWLObjectType:
    """
    Resolve a dictionary of promises evaluate expressions to produce the actual values.

    :param dict_w_promises: input dict for these values
    :return: dictionary of actual values
    """
    if isinstance(dict_w_promises, UnresolvedDict):
        first_pass_results: CWLObjectType = {
            k: v.resolve() for k, v in dict_w_promises.items()
        }
    else:
        first_pass_results = cast(
            CWLObjectType, {k: v for k, v in dict_w_promises.items()}
        )

    result: CWLObjectType = {}
    for k, v in dict_w_promises.items():
        if isinstance(v, StepValueFrom):
            if file_store:
                v.eval_prep(first_pass_results, file_store)
            result[k] = v.do_eval(inputs=first_pass_results)
        else:
            result[k] = first_pass_results[k]

    return result


def simplify_list(maybe_list: Any) -> Any:
    """
    Turn a length one list loaded by cwltool into a scalar.

    Anything else is passed as-is, by reference.
    """
    if isinstance(maybe_list, MutableSequence):
        is_list = aslist(maybe_list)
        if len(is_list) == 1:
            return is_list[0]
    return maybe_list


class ToilPathMapper(PathMapper):
    """
    Keeps track of files in a Toil way.

    Maps between the symbolic identifier of a file (the Toil FileID), its local
    path on the host (the value returned by readGlobalFile) and the
    location of the file inside the software container.
    """

    def __init__(
        self,
        referenced_files: List[CWLObjectType],
        basedir: str,
        stagedir: str,
        separateDirs: bool = True,
        get_file: Union[Any, None] = None,
        stage_listing: bool = False,
        streaming_allowed: bool = True,
    ):
        """
        Initialize this ToilPathMapper.

        :param stage_listing: Stage files and directories inside directories
               even if we also stage the parent.
        :param get_file: A function that takes a URL, an optional "streamable"
               flag for if a file is supposed to be streamable, and an optional
               "streaming_allowed" flag for whether we are running with
               streaming on, and returns a file: URI to where the file or
               directory has been downloaded to. Meant to be a partially-bound
               version of toil_get_file().
        :param referenced_files: List of CWL File and Directory objects, which can have their locations set as both
               virtualized and absolute local paths
        """
        self.get_file = get_file
        self.stage_listing = stage_listing
        self.streaming_allowed = streaming_allowed

        super().__init__(referenced_files, basedir, stagedir, separateDirs=separateDirs)

    def visit(
        self,
        obj: CWLObjectType,
        stagedir: str,
        basedir: str,
        copy: bool = False,
        staged: bool = False,
    ) -> None:
        """
        Iterate over a CWL object, resolving File and Directory path references.

        This is called on each File or Directory CWL object. The Files and
        Directories all have "location" fields. For the Files, these are from
        upload_file(), and for the Directories, these are from
        upload_directory() or cwltool internally. With upload_directory(), they and their children will be assigned
        locations based on listing the Directories using ToilFsAccess. With cwltool, locations will be set as absolute
        paths.

        :param obj: The CWL File or Directory to process

        :param stagedir: The base path for target paths to be generated under,
        except when a File or Directory has an overriding parent directory in
        dirname

        :param basedir: The directory from which relative paths should be
        resolved; used as the base directory for the StdFsAccess that generated
        the listing being processed.

        :param copy: If set, use writable types for Files and Directories.

        :param staged: Starts as True at the top of the recursion. Set to False
        when entering a directory that we can actually download, so we don't
        stage files and subdirectories separately from the directory as a
        whole. Controls the staged flag on generated mappings, and therefore
        whether files and directories are actually placed at their mapped-to
        target locations. If stage_listing is True, we will leave this True
        throughout and stage everything.

        Produces one MapperEnt for every unique location for a File or
        Directory. These MapperEnt objects are instructions to cwltool's
        stage_files function:
        https://github.com/common-workflow-language/cwltool/blob/a3e3a5720f7b0131fa4f9c0b3f73b62a347278a6/cwltool/process.py#L254

        The MapperEnt has fields:

        resolved: An absolute local path anywhere on the filesystem where the
        file/directory can be found, or the contents of a file to populate it
        with if type is CreateWritableFile or CreateFile. Or, a URI understood
        by the StdFsAccess in use (for example, toilfile:).

        target: An absolute path under stagedir that the file or directory will
        then be placed at by cwltool. Except if a File or Directory has a
        dirname field, giving its parent path, that is used instead.

        type: One of:

            File: cwltool will copy or link the file from resolved to target,
            if possible.

            CreateFile: cwltool will create the file at target, treating
            resolved as the contents.

            WritableFile: cwltool will copy the file from resolved to target,
            making it writable.

            CreateWritableFile: cwltool will create the file at target,
            treating resolved as the contents, and make it writable.

            Directory: cwltool will copy or link the directory from resolved to
            target, if possible. Otherwise, cwltool will make the directory at
            target if resolved starts with "_:". Otherwise it will do nothing.

            WritableDirectory: cwltool will copy the directory from resolved to
            target, if possible. Otherwise, cwltool will make the directory at
            target if resolved starts with "_:". Otherwise it will do nothing.

        staged: if set to False, cwltool will not make or copy anything for this entry
        """
        logger.debug(
            "ToilPathMapper mapping into %s from %s for: %s", stagedir, basedir, obj
        )

        # If the file has a dirname set, we can try and put it there instead of
        # wherever else we would stage it.
        # TODO: why would we do that?
        stagedir = cast(Optional[str], obj.get("dirname")) or stagedir

        # Decide where to put the file or directory, as an absolute path.
        tgt = os.path.join(
            stagedir,
            cast(str, obj["basename"]),
        )

        if obj["class"] == "Directory":
            # Whether or not we've already mapped this path, we need to map all
            # children recursively.

            # Grab its location
            location = cast(str, obj["location"])

            logger.debug("ToilPathMapper visiting directory %s", location)

            # We want to check the directory to make sure it is not
            # self-contradictory in its immediate children and their names.
            ensure_no_collisions(cast(DirectoryType, obj))

            # We may need to copy this directory even if we don't copy things inside it.
            copy_here = False

            # Try and resolve the location to a local path
            if location.startswith("file://"):
                # This is still from the local machine, so go find where it is
                resolved = schema_salad.ref_resolver.uri_file_path(location)
            elif location.startswith("toildir:"):
                # We need to download this directory (or subdirectory)
                if self.get_file:
                    # We can actually go get it and its contents
                    resolved = schema_salad.ref_resolver.uri_file_path(
                        self.get_file(location)
                    )
                else:
                    # We are probably staging final outputs on the leader. We
                    # can't go get the directory. Just pass it through.
                    resolved = location
            elif location.startswith("_:"):
                # cwltool made this up for an empty/synthetic directory it
                # wants to make.

                # If we let cwltool make the directory and stage it, and then
                # stage files inside it, we can end up with Docker creating
                # root-owned files in whatever we mounted for the Docker work
                # directory, somehow. So make a directory ourselves instead.
                if self.get_file:
                    # Ask for an empty directory
                    new_dir_uri = self.get_file("_:")
                    # And get a path for it
                    resolved = schema_salad.ref_resolver.uri_file_path(new_dir_uri)

                    if "listing" in obj and obj["listing"] != []:
                        # If there's stuff inside here to stage, we need to copy
                        # this directory here, because we can't Docker mount things
                        # over top of immutable directories.
                        copy_here = True
                else:
                    # We can't really make the directory. Maybe we are
                    # exporting from the leader and it doesn't matter.
                    resolved = location
            elif location.startswith("/"):
                # Test if path is an absolute local path
                # Does not check if the path is relative
                # While Toil encodes paths into a URL with ToilPathMapper,
                # something called internally in cwltool may return an absolute path
                # ex: if cwltool calls itself internally in command_line_tool.py,
                # it collects outputs with collect_output, and revmap_file will use its own internal pathmapper
                resolved = location
            else:
                raise RuntimeError("Unsupported location: " + location)

            if location in self._pathmap:
                # Don't map the same directory twice
                logger.debug(
                    "ToilPathMapper stopping recursion because we have already "
                    "mapped directory: %s",
                    location,
                )
                return

            logger.debug(
                "ToilPathMapper adding directory mapping %s -> %s", resolved, tgt
            )
            self._pathmap[location] = MapperEnt(
                resolved,
                tgt,
                "WritableDirectory" if (copy or copy_here) else "Directory",
                staged,
            )

            if not location.startswith("_:") and not self.stage_listing:
                # Don't stage anything below here separately, since we are able
                # to copy the whole directory from somewhere and and we can't
                # stage files over themselves.
                staged = False

            # Keep recursing
            self.visitlisting(
                cast(List[CWLObjectType], obj.get("listing", [])),
                tgt,
                basedir,
                copy=copy,
                staged=staged,
            )

        elif obj["class"] == "File":
            path = cast(str, obj["location"])

            logger.debug("ToilPathMapper visiting file %s", path)

            if path in self._pathmap:
                # Don't map the same file twice
                logger.debug(
                    "ToilPathMapper stopping recursion because we have already "
                    "mapped file: %s",
                    path,
                )
                return

            ab = abspath(path, basedir)
            if "contents" in obj and path.startswith("_:"):
                # We are supposed to create this file
                self._pathmap[path] = MapperEnt(
                    cast(str, obj["contents"]),
                    tgt,
                    "CreateWritableFile" if copy else "CreateFile",
                    staged,
                )
            else:
                with SourceLine(
                    obj,
                    "location",
                    ValidationException,
                    logger.isEnabledFor(logging.DEBUG),
                ):
                    # If we have access to the Toil file store, we will have a
                    # get_file set, and it will convert this path to a file:
                    # URI for a local file it downloaded.
                    if self.get_file:
                        deref = self.get_file(
                            path, obj.get("streamable", False), self.streaming_allowed
                        )
                    else:
                        deref = ab
                    if deref.startswith("file:"):
                        deref = schema_salad.ref_resolver.uri_file_path(deref)
                    if urlsplit(deref).scheme in ["http", "https"]:
                        deref = downloadHttpFile(path)
                    elif urlsplit(deref).scheme != "toilfile":
                        # Dereference symbolic links
                        st = os.lstat(deref)
                        while stat.S_ISLNK(st.st_mode):
                            logger.debug("ToilPathMapper following symlink %s", deref)
                            rl = os.readlink(deref)
                            deref = (
                                rl
                                if os.path.isabs(rl)
                                else os.path.join(os.path.dirname(deref), rl)
                            )
                            st = os.lstat(deref)

                    # If we didn't download something that is a toilfile:
                    # reference, we just pass that along.

                    """Link or copy files to their targets. Create them as needed."""
                    targets: Dict[str, str] = {}
                    for _, value in self._pathmap.items():
                        # If the target already exists in the pathmap, it means we have a conflict.  But we didn't change tgt to reflect new name.
                        if value.target == tgt:  # Conflict detected in the pathmap
                            i = 2
                            new_tgt = f"{tgt}_{i}"
                            while new_tgt in targets:
                                i += 1
                                new_tgt = f"{tgt}_{i}"
                            targets[new_tgt] = new_tgt

                    for _, value_conflict in targets.items():
                        logger.debug(
                            "ToilPathMapper adding file mapping for conflict %s -> %s",
                            deref,
                            value_conflict,
                        )
                        self._pathmap[path] = MapperEnt(
                            deref,
                            value_conflict,
                            "WritableFile" if copy else "File",
                            staged,
                        )
                    # No conflicts detected so we can write out the original name.
                    if not targets:
                        logger.debug(
                            "ToilPathMapper adding file mapping %s -> %s", deref, tgt
                        )

                        self._pathmap[path] = MapperEnt(
                            deref, tgt, "WritableFile" if copy else "File", staged
                        )

            # Handle all secondary files that need to be next to this one.
            self.visitlisting(
                cast(List[CWLObjectType], obj.get("secondaryFiles", [])),
                stagedir,
                basedir,
                copy=copy,
                staged=staged,
            )


class ToilSingleJobExecutor(cwltool.executors.SingleJobExecutor):
    """
    A SingleJobExecutor that does not assume it is at the top level of the workflow.

    We need this because otherwise every job thinks it is top level and tries
    to discover secondary files, which may exist when they haven't actually
    been passed at the top level and thus aren't supposed to be visible.
    """

    def run_jobs(
        self,
        process: Process,
        job_order_object: CWLObjectType,
        logger: logging.Logger,
        runtime_context: cwltool.context.RuntimeContext,
    ) -> None:
        """run_jobs from SingleJobExecutor, but not in a top level runtime context."""
        runtime_context.toplevel = False
        return super().run_jobs(process, job_order_object, logger, runtime_context)


class ToilTool:
    """Mixin to hook Toil into a cwltool tool type."""

    def make_path_mapper(
        self,
        reffiles: List[Any],
        stagedir: str,
        runtimeContext: cwltool.context.RuntimeContext,
        separateDirs: bool,
    ) -> cwltool.pathmapper.PathMapper:
        """Create the appropriate PathMapper for the situation."""
        if getattr(runtimeContext, "bypass_file_store", False):
            # We only need to understand cwltool's supported URIs
            return PathMapper(
                reffiles, runtimeContext.basedir, stagedir, separateDirs=separateDirs
            )
        else:
            # We need to be able to read from Toil-provided URIs
            return ToilPathMapper(
                reffiles,
                runtimeContext.basedir,
                stagedir,
                separateDirs,
                get_file=getattr(runtimeContext, "toil_get_file", None),
                streaming_allowed=runtimeContext.streaming_allowed,
            )

    def __str__(self) -> str:
        """Return string representation of this tool type."""
        return f'{self.__class__.__name__}({repr(getattr(self, "tool", {}).get("id", "???"))})'


class ToilCommandLineTool(ToilTool, cwltool.command_line_tool.CommandLineTool):
    """Subclass the cwltool command line tool to provide the custom ToilPathMapper."""

    def _initialworkdir(
        self, j: cwltool.job.JobBase, builder: cwltool.builder.Builder
    ) -> None:
        """
        Hook the InitialWorkDirRequirement setup to make sure that there are no
        name conflicts at the top level of the work directory.
        """

        super()._initialworkdir(j, builder)

        # The initial work dir listing is now in j.generatefiles["listing"]
        # Also j.generatrfiles is a CWL Directory.
        # So check the initial working directory.
        logger.info("Initial work dir: %s", j.generatefiles)
        ensure_no_collisions(
            j.generatefiles,
            "the job's working directory as specified by the InitialWorkDirRequirement",
        )


class ToilExpressionTool(ToilTool, cwltool.command_line_tool.ExpressionTool):
    """Subclass the cwltool expression tool to provide the custom ToilPathMapper."""


def toil_make_tool(
    toolpath_object: CommentedMap,
    loadingContext: cwltool.context.LoadingContext,
) -> Process:
    """
    Emit custom ToilCommandLineTools.

    This factory function is meant to be passed to cwltool.load_tool().
    """
    if isinstance(toolpath_object, Mapping):
        if toolpath_object.get("class") == "CommandLineTool":
            return ToilCommandLineTool(toolpath_object, loadingContext)
        elif toolpath_object.get("class") == "ExpressionTool":
            return ToilExpressionTool(toolpath_object, loadingContext)
    return cwltool.workflow.default_make_tool(toolpath_object, loadingContext)


DirectoryContents = Dict[str, Union[str, "DirectoryContents"]]


def check_directory_dict_invariants(contents: DirectoryContents) -> None:
    """
    Make sure a directory structure dict makes sense. Throws an error
    otherwise.

    Currently just checks to make sure no empty-string keys exist.
    """

    for name, item in contents.items():
        if name == "":
            raise RuntimeError(
                "Found nameless entry in directory: " + json.dumps(contents, indent=2)
            )
        if isinstance(item, dict):
            check_directory_dict_invariants(item)


def decode_directory(
    dir_path: str,
) -> Tuple[DirectoryContents, Optional[str], str]:
    """
    Decode a directory from a "toildir:" path to a directory (or a file in it).

    Returns the decoded directory dict, the remaining part of the path (which may be
    None), and the deduplication key string that uniquely identifies the
    directory.
    """
    if not dir_path.startswith("toildir:"):
        raise RuntimeError(f"Cannot decode non-directory path: {dir_path}")

    # We will decode the directory and then look inside it

    # Since this was encoded by upload_directory we know the
    # next piece is encoded JSON describing the directory structure,
    # and it can't contain any slashes.
    parts = dir_path[len("toildir:") :].split("/", 1)

    # Before the first slash is the encoded data describing the directory contents
    dir_data = parts[0]

    # Decode what to download
    contents = json.loads(
        base64.urlsafe_b64decode(dir_data.encode("utf-8")).decode("utf-8")
    )

    check_directory_dict_invariants(contents)

    if len(parts) == 1 or parts[1] == "/":
        # We didn't have any subdirectory
        return contents, None, dir_data
    else:
        # We have a path below this
        return contents, parts[1], dir_data


def encode_directory(contents: DirectoryContents) -> str:
    """
    Encode a directory from a "toildir:" path to a directory (or a file in it).

    Takes the directory dict, which is a dict from name to URI for a file or
    dict for a subdirectory.
    """

    check_directory_dict_invariants(contents)

    return "toildir:" + base64.urlsafe_b64encode(
        json.dumps(contents).encode("utf-8")
    ).decode("utf-8")


class ToilFsAccess(StdFsAccess):
    """
    Custom filesystem access class which handles toil filestore references.

    Normal file paths will be resolved relative to basedir, but 'toilfile:' and
    'toildir:' URIs will be fulfilled from the Toil file store.

    Also supports URLs supported by Toil job store implementations.
    """

    def __init__(
        self,
        basedir: str,
        file_store: Optional[AbstractFileStore] = None,
    ) -> None:
        """Create a FsAccess object for the given Toil Filestore and basedir."""
        self.file_store = file_store

        # Map encoded directory structures to where we downloaded them, so we
        # don't constantly redownload them.
        # Assumes nobody will touch our files via realpath, or that if they do
        # they know what will happen.
        # Also maps files and directories from external URLs to downloaded
        # locations.
        self.dir_to_download: Dict[str, str] = {}

        super().__init__(basedir)

    def _abs(self, path: str) -> str:
        """
        Return a local absolute path for a file (no schema).

        Overwrites StdFsAccess._abs() to account for toil specific schema.
        """
        # TODO: Both we and the ToilPathMapper relate Toil paths to local
        # paths. But we don't share the same mapping, so accesses through
        # different mechanisms will produce different local copies.

        # Used to fetch a path to determine if a file exists in the inherited
        # StdFsAccess, (among other things) so this should not error on missing
        # files.
        # See: https://github.com/common-workflow-language/cwltool/blob/beab66d649dd3ee82a013322a5e830875e8556ba/cwltool/stdfsaccess.py#L43  # noqa B950

        parse = urlparse(path)
        if parse.scheme == "toilfile":
            # Is a Toil file

            if self.file_store is None:
                raise RuntimeError("URL requires a file store: " + path)

            destination = self.file_store.readGlobalFile(
                FileID.unpack(path[len("toilfile:") :]), symlink=True
            )
            logger.debug("Downloaded %s to %s", path, destination)
            if not os.path.exists(destination):
                raise RuntimeError(
                    f"{destination} does not exist after filestore read."
                )
        elif parse.scheme == "toildir":
            # Is a directory or relative to it

            if self.file_store is None:
                raise RuntimeError("URL requires a file store: " + path)

            # We will download the whole directory and then look inside it

            # Decode its contents, the path inside it to the file (if any), and
            # the key to use for caching the directory.
            contents, subpath, cache_key = decode_directory(path)
            logger.debug("Decoded directory contents: %s", contents)

            if cache_key not in self.dir_to_download:
                # Download to a temp directory.
                temp_dir = self.file_store.getLocalTempDir()
                temp_dir += "/toildownload"
                os.makedirs(temp_dir)

                logger.debug("ToilFsAccess downloading %s to %s", cache_key, temp_dir)

                # Save it all into this new temp directory.
                # Guaranteed to fill it with real files and not symlinks.
                download_structure(self.file_store, {}, {}, contents, temp_dir)

                # Make sure we use the same temp directory if we go traversing
                # around this thing.
                self.dir_to_download[cache_key] = temp_dir
            else:
                logger.debug("ToilFsAccess already has %s", cache_key)

            if subpath is None:
                # We didn't have any subdirectory, so just give back
                # the path to the root
                destination = self.dir_to_download[cache_key]
            else:
                # Navigate to the right subdirectory
                destination = self.dir_to_download[cache_key] + "/" + subpath
        elif parse.scheme == "file":
            # This is a File URL. Decode it to an actual path.
            destination = unquote(parse.path)
        elif parse.scheme == "":
            # This is just a local file and not a URL
            destination = path
        else:
            # The destination is something else.
            if AbstractJobStore.get_is_directory(path):
                # Treat this as a directory
                if path not in self.dir_to_download:
                    logger.debug(
                        "ToilFsAccess fetching directory %s from a JobStore", path
                    )
                    dest_dir = mkdtemp()

                    # Recursively fetch all the files in the directory.
                    def download_to(url: str, dest: str) -> None:
                        if AbstractJobStore.get_is_directory(url):
                            os.mkdir(dest)
                            for part in AbstractJobStore.list_url(url):
                                download_to(
                                    os.path.join(url, part), os.path.join(dest, part)
                                )
                        else:
                            AbstractJobStore.read_from_url(url, open(dest, "wb"))

                    download_to(path, dest_dir)
                    self.dir_to_download[path] = dest_dir

                destination = self.dir_to_download[path]
            else:
                # Treat this as a file.
                if path not in self.dir_to_download:
                    logger.debug("ToilFsAccess fetching file %s from a JobStore", path)
                    # Try to grab it with a jobstore implementation, and save it
                    # somewhere arbitrary.
                    dest_file = NamedTemporaryFile(delete=False)
                    AbstractJobStore.read_from_url(path, dest_file)
                    dest_file.close()
                    self.dir_to_download[path] = dest_file.name
                destination = self.dir_to_download[path]
            logger.debug(
                "ToilFsAccess has JobStore-supported URL %s at %s", path, destination
            )

        # Now destination is a local file, so make sure we really do have an
        # absolute path
        destination = super()._abs(destination)
        return destination

    def glob(self, pattern: str) -> List[str]:
        parse = urlparse(pattern)
        if parse.scheme == "file":
            pattern = os.path.abspath(unquote(parse.path))
        elif parse.scheme == "":
            pattern = os.path.abspath(pattern)
        else:
            raise RuntimeError(f"Cannot efficiently support globbing on {parse.scheme} URIs")

        # Actually do the glob
        return [schema_salad.ref_resolver.file_uri(f) for f in glob.glob(pattern)]

    def open(self, fn: str, mode: str) -> IO[Any]:
        if "w" in mode or "x" in mode or "+" in mode or "a" in mode:
            raise RuntimeError(f"Mode {mode} for opening {fn} involves writing")
        
        parse = urlparse(fn)
        if parse.scheme in ["", "file"]:
            # Handle local files
            return open(self._abs(fn), mode)
        elif parse.scheme == "toildir":
            contents, subpath, cache_key = decode_directory(fn)
            if cache_key in self.dir_to_download:
                # This is already available locally, so fall back on the local copy
                return open(self._abs(fn), mode)
            else:
                # We need to get the URI out of the virtual directory
                if subpath is None:
                    raise RuntimeError(f"{fn} is a toildir directory")
                uri = get_from_structure(contents, subpath)
                if not isinstance(uri, str):
                    raise RuntimeError(f"{fn} does not point to a file")
                # Recurse on that URI
                return self.open(uri, mode)
        elif parse.scheme == "toilfile":
            if self.file_store is None:
                raise RuntimeError("URL requires a file store: " + fn)
            # Streaming access to Toil file store files requires being inside a
            # context manager, which we can't require. So we need to download
            # the file.
            return open(self._abs(fn), mode)
        else:
            # This should be supported by a job store.
            byte_stream = AbstractJobStore.open_url(fn)
            if 'b' in mode:
                # Pass stream along in binary
                return byte_stream
            else:
                # Wrap it in a text decoder
                return io.TextIOWrapper(byte_stream, encoding='utf-8')

    def exists(self, path: str) -> bool:
        """Test for file existence."""
        parse = urlparse(path)
        if parse.scheme in ["", "file"]:
            # Handle local files
            # toil's _abs() throws errors when files are not found and cwltool's _abs() does not
            try:
                return os.path.exists(self._abs(path))
            except NoSuchFileException:
                return False
        elif parse.scheme == "toildir":
            contents, subpath, cache_key = decode_directory(path)
            if subpath is None:
                # The toildir directory itself exists
                return True
            uri = get_from_structure(contents, subpath)
            if uri is None:
                # It's not in the virtual directory, so it doesn't exist
                return False
            if isinstance(uri, dict):
                # Actually it's a subdirectory, so it exists.
                return True
            # We recurse and poll the URI directly to make sure it really exists
            return self.exists(uri)
        elif parse.scheme == "toilfile":
            # TODO: we assume CWL can't call deleteGlobalFile and so the file always exists
            return True
        else:
            # This should be supported by a job store.
            return AbstractJobStore.url_exists(path)

    def size(self, path: str) -> int:
        parse = urlparse(path)
        if parse.scheme in ["", "file"]:
            return os.stat(self._abs(path)).st_size
        elif parse.scheme == "toildir":
            # Decode its contents, the path inside it to the file (if any), and
            # the key to use for caching the directory.
            contents, subpath, cache_key = decode_directory(path)

            # We can't get the size of just a directory.
            if subpath is None:
                raise RuntimeError(f"Attempted to check size of directory {path}")

            uri = get_from_structure(contents, subpath)

            # We ought to end up with a URI.
            if not isinstance(uri, str):
                raise RuntimeError(f"Did not find a file at {path}")
            return self.size(uri)
        elif parse.scheme == "toilfile":
            if self.file_store is None:
                raise RuntimeError("URL requires a file store: " + path)
            return self.file_store.getGlobalFileSize(
                FileID.unpack(path[len("toilfile:") :])
            )
        else:
            # This should be supported by a job store.
            size = AbstractJobStore.get_size(path)
            if size is None:
                # get_size can be unimplemented or unavailable
                raise RuntimeError(f"Could not get size of {path}")
            return size

    def isfile(self, fn: str) -> bool:
        if not self.exists(fn):
            # Nonexistent things aren't files
            return False
        parse = urlparse(fn)
        if parse.scheme in ["file", ""]:
            return os.path.isfile(self._abs(fn))
        elif parse.scheme == "toilfile":
            return True
        elif parse.scheme == "toildir":
            contents, subpath, cache_key = decode_directory(fn)
            if subpath is None:
                # This is the toildir directory itself
                return False
            found = get_from_structure(contents, subpath)
            # If we find a string, that's a file
            return isinstance(found, str)
        else:
            return not AbstractJobStore.get_is_directory(fn)

    def isdir(self, fn: str) -> bool:
        if not self.exists(fn):
            # Nonexistent things aren't directories
            return False
        parse = urlparse(fn)
        if parse.scheme in ["file", ""]:
            return os.path.isdir(self._abs(fn))
        elif parse.scheme == "toilfile":
            return False
        elif parse.scheme == "toildir":
            contents, subpath, cache_key = decode_directory(fn)
            if subpath is None:
                # This is the toildir directory itself
                return True
            found = get_from_structure(contents, subpath)
            # If we find a dict, that's a directory
            return isinstance(found, dict)
        else:
            return AbstractJobStore.get_is_directory(fn)

    def listdir(self, fn: str) -> List[str]:
        # This needs to return full URLs for everything in the directory.
        # URLs are not allowed to end in '/', even for subdirectories.
        logger.debug("ToilFsAccess listing %s", fn)

        parse = urlparse(fn)
        if parse.scheme in ["file", ""]:
            # Find the local path
            directory = self._abs(fn)
            # Now list it (it is probably a directory)
            return [abspath(quote(entry), fn) for entry in os.listdir(directory)]
        elif parse.scheme == "toilfile":
            raise RuntimeError(f"Cannot list a file: {fn}")
        elif parse.scheme == "toildir":
            contents, subpath, cache_key = decode_directory(fn)
            here = contents
            if subpath is not None:
                got = get_from_structure(contents, subpath)
                if got is None:
                    raise RuntimeError(f"Cannot list nonexistent directory: {fn}")
                if isinstance(got, str):
                    raise RuntimeError(f"Cannot list file or dubdirectory of a file: {fn}")
                here = got
            # List all the things in here and make full URIs to them
            return [os.path.join(fn, k) for k in here.keys()]
        else:
            return [
                os.path.join(fn, entry.rstrip("/"))
                for entry in AbstractJobStore.list_url(fn)
            ]

    def join(self, path, *paths):  # type: (str, *str) -> str
        # This falls back on os.path.join
        return super().join(path, *paths)

    def realpath(self, fn: str) -> str:
        # This also needs to be able to handle URLs, when cwltool uses it in
        # relocateOutputs and some of the outputs didn't come from a local file
        # but were passed through from inputs.
        return super().realpath(self._abs(fn))


def toil_get_file(
    file_store: AbstractFileStore,
    index: Dict[str, str],
    existing: Dict[str, str],
    uri: str,
    streamable: bool = False,
    streaming_allowed: bool = True,
    pipe_threads: Optional[List[Tuple[Thread, int]]] = None,
) -> str:
    """
    Set up the given file or directory from the Toil jobstore at a file URI
    where it can be accessed locally.

    Run as part of the tool setup, inside jobs on the workers.
    Also used as part of reorganizing files to get them uploaded at the end of
    a tool.

    :param file_store: The Toil file store to download from.

    :param index: Maps from downloaded file path back to input Toil URI.

    :param existing: Maps from URI to downloaded file path.

    :param uri: The URI for the file to download.

    :param streamable: If the file is has 'streamable' flag set

    :param streaming_allowed: If streaming is allowed

    :param pipe_threads: List of threads responsible for streaming the data
    and open file descriptors corresponding to those files. Caller is responsible
    to close the file descriptors (to break the pipes) and join the threads
    """
    pipe_threads_real = pipe_threads or []
    # We can't use urlparse here because we need to handle the '_:' scheme and
    # urlparse sees that as a path and not a URI scheme.
    if uri.startswith("toildir:"):
        # This is a file in a directory, or maybe a directory itself.
        # See ToilFsAccess and upload_directory.
        # We will go look for the actual file in the encoded directory
        # structure which will tell us where the toilfile: name for the file is.

        parts = uri[len("toildir:") :].split("/")
        contents = json.loads(
            base64.urlsafe_b64decode(parts[0].encode("utf-8")).decode("utf-8")
        )

        for component in parts[1:]:
            if component != ".":
                # Index into the contents
                contents = contents[component]

        if isinstance(contents, str):
            # This is a reference to a file, so go get it.
            return toil_get_file(file_store, index, existing, contents)
        else:
            # We actually need to fetch the whole directory to a path somewhere.
            dest_path = file_store.getLocalTempDir()
            # Populate the directory
            download_structure(file_store, index, existing, contents, dest_path)
            # Return where we put it, but as a file:// URI
            return schema_salad.ref_resolver.file_uri(dest_path)
    elif uri.startswith("_:"):
        # Someone is asking us for an empty temp directory.
        # We need to check this before the file path case because urlsplit()
        # will call this a path with no scheme.
        dest_path = file_store.getLocalTempDir()
        return schema_salad.ref_resolver.file_uri(dest_path)
    elif uri.startswith("file:") or urlsplit(uri).scheme == "":
        # There's a file: scheme or no scheme, and we know this isn't a _: URL.

        # We need to support file: URIs and local paths, because we might be
        # involved in moving files around on the local disk when uploading
        # things after a job. We might want to catch cases where a leader
        # filesystem file URI leaks in here, but we can't, so we just rely on
        # the rest of the code to be correct.
        return uri
    else:
        # This is a toilfile: uri or other remote URI
        def write_to_pipe(
            file_store: AbstractFileStore, pipe_name: str, uri: str
        ) -> None:
            try:
                with open(pipe_name, "wb") as pipe:
                    if uri.startswith("toilfile:"):
                        # Stream from the file store
                        file_store_id = FileID.unpack(uri[len("toilfile:") :])
                        with file_store.readGlobalFileStream(file_store_id) as fi:
                            chunk_sz = 1024
                            while True:
                                data = fi.read(chunk_sz)
                                if not data:
                                    break
                                pipe.write(data)
                    else:
                        # Stream from some other URI
                        AbstractJobStore.read_from_url(uri, pipe)
            except OSError as e:
                # The other side of the pipe may have been closed by the
                # reading thread, which is OK.
                if e.errno != errno.EPIPE:
                    raise

        if (
            streaming_allowed
            and streamable
            and not isinstance(file_store.jobStore, FileJobStore)
        ):
            logger.debug(
                "Streaming file %s", uri
            )
            src_path = file_store.getLocalTempFileName()
            os.mkfifo(src_path)
            th = ExceptionalThread(
                target=write_to_pipe,
                args=(
                    file_store,
                    src_path,
                    uri,
                ),
            )
            th.start()
            pipe_threads_real.append((th, os.open(src_path, os.O_RDONLY)))
        else:
            # We need to do a real file
            if uri in existing:
                # Already did it
                src_path = existing[uri]
            else:
                if uri.startswith("toilfile:"):
                    # Download from the file store
                    file_store_id = FileID.unpack(uri[len("toilfile:") :])
                    src_path = file_store.readGlobalFile(
                        file_store_id, symlink=True
                    )
                else:
                    # Download from the URI via the job store.

                    # Figure out where it goes.
                    src_path = file_store.getLocalTempFileName()
                    # Open that path exclusively to make sure we created it
                    with open(src_path, 'xb') as fh:
                        # Download into the file
                       size, executable = AbstractJobStore.read_from_url(uri, fh)
                       if executable:
                           # Set the execute bit in the file's permissions
                           os.chmod(src_path, os.stat(src_path).st_mode | stat.S_IXUSR)

        index[src_path] = uri
        existing[uri] = src_path
        return schema_salad.ref_resolver.file_uri(src_path)
    
def write_file(
    writeFunc: Callable[[str], FileID],
    index: Dict[str, str],
    existing: Dict[str, str],
    file_uri: str,
) -> str:
    """
    Write a file into the Toil jobstore.

    'existing' is a set of files retrieved as inputs from toil_get_file. This
    ensures they are mapped back as the same name if passed through.

    Returns a toil uri path to the object.
    """
    # Toil fileStore reference
    if file_uri.startswith("toilfile:") or file_uri.startswith("toildir:"):
        return file_uri
    # File literal outputs with no path, we don't write these and will fail
    # with unsupportedRequirement when retrieving later with getFile
    elif file_uri.startswith("_:"):
        return file_uri
    else:
        file_uri = existing.get(file_uri, file_uri)
        if file_uri not in index:
            if not urlparse(file_uri).scheme:
                rp = os.path.realpath(file_uri)
            else:
                rp = file_uri
            try:
                index[file_uri] = "toilfile:" + writeFunc(rp).pack()
                existing[index[file_uri]] = file_uri
            except Exception as e:
                logger.error("Got exception '%s' while copying '%s'", e, file_uri)
                raise
        return index[file_uri]


def path_to_loc(obj: CWLObjectType) -> None:
    """
    Make a path into a location.

    (If a CWL object has a "path" and not a "location")
    """
    if "location" not in obj and "path" in obj:
        obj["location"] = obj["path"]
        del obj["path"]


def import_files(
    import_function: Callable[[str], FileID],
    fs_access: StdFsAccess,
    fileindex: Dict[str, str],
    existing: Dict[str, str],
    cwl_object: Optional[CWLObjectType],
    skip_broken: bool = False,
    skip_remote: bool = False,
    bypass_file_store: bool = False,
) -> None:
    """
    Prepare all files and directories.

    Will be executed from the leader or worker in the context of the given
    CWL tool, order, or output object to be used on the workers. Make
    sure their sizes are set and import all the files.

    Recurses inside directories using the fs_access to find files to upload and
    subdirectory structure to encode, even if their listings are not set or not
    recursive.

    Preserves any listing fields.

    If a file cannot be found (like if it is an optional secondary file that
    doesn't exist), fails, unless skip_broken is set, in which case it leaves
    the location it was supposed to have been at.

    Also does some miscelaneous normalization.

    :param import_function: The function used to upload a URI and get a
    Toil FileID for it.

    :param fs_access: the CWL FS access object we use to access the filesystem
    to find files to import. Needs to support the URI schemes used.

    :param fileindex: Forward map to fill in from file URI to Toil storage
    location, used by write_file to deduplicate writes.

    :param existing: Reverse map to fill in from Toil storage location to file
    URI. Not read from.

    :param cwl_object: CWL tool (or workflow order) we are importing files for

    :param skip_broken: If True, when files can't be imported because they e.g.
    don't exist, leave their locations alone rather than failing with an error.

    :param skp_remote: If True, leave remote URIs in place instead of importing
    files.

    :param bypass_file_store: If True, leave file:// URIs in place instead of
    importing files and directories.
    """
    tool_id = cwl_object.get("id", str(cwl_object)) if cwl_object else ""

    logger.debug("Importing files for %s", tool_id)

    # We need to upload all files to the Toil filestore, and encode structure
    # recursively into all Directories' locations. But we cannot safely alter
    # the listing fields of Directory objects, because the handling required by
    # the 1.2 conformance tests does not actually match the spec. See
    # <https://github.com/common-workflow-language/cwl-v1.2/issues/75#issuecomment-858477413>.
    #
    # We need to pass the conformance tests, and only cwltool really knows when
    # to make/destroy the listings in order to do that.

    # First do some preliminary preparation of metadata
    visit_class(cwl_object, ("File", "Directory"), path_to_loc)
    visit_class(cwl_object, ("File",), functools.partial(add_sizes, fs_access))
    normalizeFilesDirs(cwl_object)

    if bypass_file_store:
        # Don't go on to actually import files or encode contents for
        # directories.
        return

    # Otherwise we actually want to put the things in the file store.

    def visit_file_or_directory_down(
        rec: CWLObjectType,
    ) -> Optional[List[CWLObjectType]]:
        """
        Visit each CWL File or Directory on the way down.

        For Files, do nothing.

        For Directories, return the listing key's value if present, or None if
        absent.

        Ensures that the directory's listing is filled in for at least the
        current level, so all direct child File and Directory objects will
        exist.

        Ensures that any child File or Directory objects from the original
        listing remain as child objects, so that they will be hit by the
        recursion.

        Ensures that no directory listings have name collisions.
        """
        if rec.get("class", None) == "File":
            # Nothing to do!
            return None
        elif rec.get("class", None) == "Directory":
            # Check the original listing for collisions
            ensure_no_collisions(cast(DirectoryType, rec))

            # Pull out the old listing, if any
            old_listing = cast(Optional[List[CWLObjectType]], rec.get("listing", None))

            if not cast(str, rec["location"]).startswith("_:"):
                # This is a thing we can list and not just a literal, so we
                # want to ensure that we have at least one level of listing.
                if "listing" in rec and rec["listing"] == []:
                    # Drop the existing listing because it is empty
                    del rec["listing"]
                if "listing" not in rec:
                    # Fill in one level of listing, so we can then traverse it.
                    get_listing(fs_access, rec, recursive=False)
                # Otherwise, we preserve the existing listing (including all
                # its original File objects that we need to process)

                # Check the new listing for collisions
                ensure_no_collisions(cast(DirectoryType, rec))

            return old_listing
        return None

    def visit_file_or_directory_up(
        rec: CWLObjectType,
        down_result: Optional[List[CWLObjectType]],
        child_results: List[DirectoryContents],
    ) -> DirectoryContents:
        """
        For a CWL File or Directory, make sure it is uploaded and it has a
        location that describes its contents as visible to fs_access.

        Replaces each Directory's listing with the down result for the
        directory, or removes it if the down result was None.

        Passes up the tree (and consumes as its second argument a list of)
        information about the directory structure. For a file, we get the
        information for all secondary files, and for a directory, we get a list
        of the information for all contained files and directories.

        The format is a dict from filename to either string Toil file URI, or
        contained similar dict for a subdirectory. We can reduce by joining
        everything into a single dict, when no filenames conflict.
        """
        if rec.get("class", None) == "File":
            # This is a CWL File

            result: DirectoryContents = {}

            # Upload the file itself, which will adjust its location.
            upload_file(
                import_function, fileindex, existing, rec, skip_broken=skip_broken, skip_remote=skip_remote
            )

            # Make a record for this file under its name
            result[cast(str, rec["basename"])] = cast(str, rec["location"])

            for secondary_file_result in child_results:
                # Glom in the secondary files, if any
                result.update(secondary_file_result)

            return result

        elif rec.get("class", None) == "Directory":
            # This is a CWL Directory

            # Restore the original listing, or its absence
            rec["listing"] = cast(Optional[CWLOutputType], down_result)
            if rec["listing"] is None:
                del rec["listing"]

            # We know we have child results from a fully recursive listing.
            # Build them into a contents dict.
            contents: DirectoryContents = {}
            for child_result in child_results:
                # Keep each child file or directory or child file's secondary
                # file under its name
                contents.update(child_result)

            # Upload the directory itself, which will adjust its location.
            upload_directory(rec, contents, skip_broken=skip_broken)

            # Show those contents as being under our name in our parent.
            return {cast(str, rec["basename"]): contents}

        else:
            raise RuntimeError("Got unexpected class of object: " + str(rec))

    # Process each file and directory in a recursive traversal
    visit_cwl_class_and_reduce(
        cwl_object,
        ("File", "Directory"),
        visit_file_or_directory_down,
        visit_file_or_directory_up,
    )


def upload_directory(
    directory_metadata: CWLObjectType,
    directory_contents: DirectoryContents,
    skip_broken: bool = False,
) -> None:
    """
    Upload a Directory object.

    Ignores the listing (which may not be recursive and isn't safe or efficient
    to touch), and instead uses directory_contents, which is a recursive dict
    structure from filename to file URI or subdirectory contents dict.

    Makes sure the directory actually exists, and rewrites its location to be
    something we can use on another machine.

    We can't rely on the directory's listing as visible to the next tool as a
    complete recursive description of the files we will need to present to the
    tool, since some tools require it to be cleared or single-level but still
    expect to see its contents in the filesystem.
    """
    location = cast(str, directory_metadata["location"])
    if (
        location.startswith("toilfile:")
        or location.startswith("toildir:")
        or location.startswith("_:")
    ):
        # Already in Toil; nothing to do
        return
    if not location and directory_metadata["path"]:
        location = directory_metadata["location"] = schema_salad.ref_resolver.file_uri(
            cast(str, directory_metadata["path"])
        )
    if location.startswith("file://") and not os.path.isdir(
        schema_salad.ref_resolver.uri_file_path(location)
    ):
        if skip_broken:
            return
        else:
            raise cwl_utils.errors.WorkflowException(
                "Directory is missing: %s" % directory_metadata["location"]
            )

    logger.debug(
        "Uploading directory at %s with contents %s",
        directory_metadata["location"],
        directory_contents,
    )

    # Say that the directory location is just its dumped contents.
    # TODO: store these listings as files in the filestore instead?
    directory_metadata["location"] = encode_directory(directory_contents)


def upload_file(
    uploadfunc: Callable[[str], FileID],
    fileindex: Dict[str, str],
    existing: Dict[str, str],
    file_metadata: CWLObjectType,
    skip_broken: bool = False,
    skip_remote: bool = False
) -> None:
    """
    Update a file object so that the file will be accessible from another machine.

    Uploads local files to the Toil file store, and sets their location to a
    reference to the toil file store.
    
    Unless skip_remote is set, downloads remote files into the file store and
    sets their locations to references into the file store as well.
    """
    location = cast(str, file_metadata["location"])
    if (
        location.startswith("toilfile:")
        or location.startswith("toildir:")
        or location.startswith("_:")
    ):
        return
    if location in fileindex:
        file_metadata["location"] = fileindex[location]
        return
    if not location and file_metadata["path"]:
        file_metadata["location"] = location = schema_salad.ref_resolver.file_uri(
            cast(str, file_metadata["path"])
        )
    if location.startswith("file://") and not os.path.isfile(
        schema_salad.ref_resolver.uri_file_path(location)
    ):
        if skip_broken:
            return
        else:
            raise cwl_utils.errors.WorkflowException("File is missing: %s" % location)

    if location.startswith("file://") or not skip_remote:
        # This is a local file, or we also need to download and re-upload remote files
        file_metadata["location"] = write_file(uploadfunc, fileindex, existing, location)

    logger.debug("Sending file at: %s", file_metadata["location"])


def writeGlobalFileWrapper(file_store: AbstractFileStore, fileuri: str) -> FileID:
    """Wrap writeGlobalFile to accept file:// URIs."""
    fileuri = fileuri if ":/" in fileuri else f"file://{fileuri}"
    return file_store.writeGlobalFile(schema_salad.ref_resolver.uri_file_path(fileuri))


def remove_empty_listings(rec: CWLObjectType) -> None:
    if rec.get("class") != "Directory":
        finddirs = []  # type: List[CWLObjectType]
        visit_class(rec, ("Directory",), finddirs.append)
        for f in finddirs:
            remove_empty_listings(f)
        return
    if "listing" in rec and rec["listing"] == []:
        del rec["listing"]
        return


class CWLNamedJob(Job):
    """
    Base class for all CWL jobs that do user work, to give them useful names.
    """

    def __init__(
        self,
        cores: Union[float, None] = 1,
        memory: Union[int, str, None] = "1GiB",
        disk: Union[int, str, None] = "1MiB",
        accelerators: Optional[List[AcceleratorRequirement]] = None,
        preemptible: Optional[bool] = None,
        tool_id: Optional[str] = None,
        parent_name: Optional[str] = None,
        subjob_name: Optional[str] = None,
        local: Optional[bool] = None,
    ) -> None:
        """
        Make a new job and set up its requirements and naming.

        :param tool_id: Full CWL tool ID for the job, if applicable.
        :param parent_name: Shortened name of the parent CWL job, if applicable.
        :param subjob_name: Name qualifier for when one CWL tool becomes multiple jobs.
        """

        # Get the name of the class we are, as a final fallback or a name
        # component.
        class_name = self.__class__.__name__

        name_parts = []

        if parent_name is not None:
            # Scope to parent
            name_parts.append(parent_name)
        if tool_id is not None:
            # Start with the short name of the tool
            name_parts.append(shortname(tool_id))
        if subjob_name is not None:
            # We aren't this whole thing, we're a sub-component
            name_parts.append(subjob_name)
        if tool_id is None and subjob_name is None:
            # We need something. Put the class.
            name_parts.append(class_name)

        # String together the hierarchical name
        unit_name = ".".join(name_parts)

        # Display as that along with the class
        display_name = f"{class_name} {unit_name}"

        # Set up the job with the right requirements and names.
        super().__init__(
            cores=cores,
            memory=memory,
            disk=disk,
            accelerators=accelerators,
            preemptible=preemptible,
            unitName=unit_name,
            displayName=display_name,
            local=local,
        )


class ResolveIndirect(CWLNamedJob):
    """
    Helper Job.

    Accepts an unresolved dict (containing promises) and produces a dictionary
    of actual values.
    """

    def __init__(
        self, cwljob: Promised[CWLObjectType], parent_name: Optional[str] = None
    ):
        """Store the dictionary of promises for later resolution."""
        super().__init__(parent_name=parent_name, subjob_name="_resolve", local=True)
        self.cwljob = cwljob

    def run(self, file_store: AbstractFileStore) -> CWLObjectType:
        """Evaluate the promises and return their values."""
        return resolve_dict_w_promises(unwrap(self.cwljob))


def toilStageFiles(
    toil: Toil,
    cwljob: Union[CWLObjectType, List[CWLObjectType]],
    outdir: str,
    destBucket: Union[str, None] = None,
) -> None:
    """
    Copy input files out of the global file store and update location and path.

    :param destBucket: If set, export to this base URL instead of to the local
           filesystem.
    """

    def _collectDirEntries(
        obj: Union[CWLObjectType, List[CWLObjectType]]
    ) -> Iterator[CWLObjectType]:
        if isinstance(obj, dict):
            if obj.get("class") in ("File", "Directory"):
                yield obj
                yield from _collectDirEntries(obj.get("secondaryFiles", []))
            else:
                for sub_obj in obj.values():
                    yield from _collectDirEntries(sub_obj)
        elif isinstance(obj, list):
            for sub_obj in obj:
                yield from _collectDirEntries(sub_obj)

    # This is all the CWL File and Directory objects we need to export.
    jobfiles = list(_collectDirEntries(cwljob))

    def _realpath(
        ob: CWLObjectType,
    ) -> None:
        location = cast(str, ob["location"])
        if location.startswith("file:"):
            ob["location"] = file_uri(os.path.realpath(uri_file_path(location)))
            logger.debug("realpath %s" % ob["location"])

    visit_class(jobfiles, ("File", "Directory"), _realpath)

    # Now we need to save all the output files and directories.
    # We shall use a ToilPathMapper.
    pm = ToilPathMapper(
        jobfiles,
        "",
        outdir,
        separateDirs=False,
        stage_listing=True,
    )
    for _, p in pm.items():
        logger.debug("Staging output: %s", p)
        if p.staged:
            # We're supposed to copy/expose something.
            # Note that we have to handle writable versions of everything
            # because sometimes we might make them in the PathMapper even if
            # not instructed to copy.
            if destBucket:
                # We are saving to a bucket, directories are fake.
                if p.type in [
                    "File",
                    "CreateFile",
                    "WritableFile",
                    "CreateWritableFile",
                ]:
                    # Directories don't need to be created if we're exporting to a bucket
                    baseName = p.target[len(outdir) :]
                    file_id_or_contents = p.resolved

                    if p.type in [
                        "CreateFile",
                        "CreateWritableFile",
                    ]:  # TODO: CreateFile for buckets is not under testing
                        with NamedTemporaryFile() as f:
                            # Make a file with the right contents
                            f.write(file_id_or_contents.encode("utf-8"))
                            f.close()
                            # Import it and pack up the file ID so we can turn around and export it.
                            file_id_or_contents = (
                                "toilfile:"
                                + toil.import_file(f.name, symlink=False).pack()
                            )

                    if file_id_or_contents.startswith("toildir:"):
                        # Get the directory contents and the path into them, if any
                        here, subpath, _ = decode_directory(file_id_or_contents)
                        if subpath is not None:
                            for part in subpath.split("/"):
                                here = cast(DirectoryContents, here[part])
                        # At the end we should get a direct toilfile: URI
                        file_id_or_contents = cast(str, here)

                    # This might be an e.g. S3 URI now
                    if not file_id_or_contents.startswith("toilfile:"):
                        # We need to import it so we can export it.
                        # TODO: Use direct S3 to S3 copy on exports as well
                        file_id_or_contents = (
                            "toilfile:"
                            + toil.import_file(file_id_or_contents, symlink=False).pack()
                        )

                    if file_id_or_contents.startswith("toilfile:"):
                        # This is something we can export
                        destUrl = "/".join(s.strip("/") for s in [destBucket, baseName])
                        toil.export_file(
                            FileID.unpack(file_id_or_contents[len("toilfile:") :]),
                            destUrl,
                        )
                    # TODO: can a toildir: "file" get here?
            else:
                # We are saving to the filesystem so we only really need export_file for actual files.
                if not os.path.exists(p.target) and p.type in [
                    "Directory",
                    "WritableDirectory",
                ]:
                    os.makedirs(p.target)
<<<<<<< HEAD
                if not os.path.exists(p.target) and p.type in ["File", "WritableFile"]:
                    if p.resolved.startswith("/"):
                        # Probably staging and bypassing file store. Just copy.
                        os.makedirs(os.path.dirname(p.target), exist_ok=True)
                        shutil.copyfile(p.resolved, p.target)
                    else:
                        uri = p.resolved
                        if not uri.startswith("toilfile:"):
                            # We need to import so we can export
                            uri = (
                                "toilfile:"
                                + toil.import_file(uri, symlink=False).pack()
                            )

                        # Actually export from the file store
                        os.makedirs(os.path.dirname(p.target), exist_ok=True)
                        toil.export_file(
                            FileID.unpack(uri[len("toilfile:") :]),
                            "file://" + p.target,
                        )
                if not os.path.exists(p.target) and p.type in [
=======
                if p.type in ["File", "WritableFile"]:
                    if p.resolved.startswith("toilfile:"):
                        # We can actually export this
                        os.makedirs(os.path.dirname(p.target), exist_ok=True)
                        toil.exportFile(
                            FileID.unpack(p.resolved[len("toilfile:") :]),
                            "file://" + p.target,
                        )
                    elif p.resolved.startswith("/"):
                        # Probably staging and bypassing file store. Just copy.
                        os.makedirs(os.path.dirname(p.target), exist_ok=True)
                        shutil.copyfile(p.resolved, p.target)
                    # TODO: can a toildir: "file" get here?
                if p.type in [
>>>>>>> f60382e4
                    "CreateFile",
                    "CreateWritableFile",
                ]:
                    # We just need to make a file with particular contents
                    os.makedirs(os.path.dirname(p.target), exist_ok=True)
                    with open(p.target, "wb") as n:
                        n.write(p.resolved.encode("utf-8"))

    def _check_adjust(f: CWLObjectType) -> CWLObjectType:
        # Figure out where the path mapper put this
        mapped_location: MapperEnt = pm.mapper(cast(str, f["location"]))
        if destBucket:
            # Make the location point to the destination bucket.
            # Reconstruct the path we exported to.
            base_name = mapped_location.target[len(outdir) :]
            dest_url = "/".join(s.strip("/") for s in [destBucket, base_name])
            # And apply it
            f["location"] = dest_url
        else:
            # Make the location point to the place we put this thing on the
            # local filesystem.
            f["location"] = schema_salad.ref_resolver.file_uri(mapped_location.target)
            f["path"] = mapped_location.target

        if "contents" in f:
            del f["contents"]
        return f

    visit_class(cwljob, ("File", "Directory"), _check_adjust)


class CWLJobWrapper(CWLNamedJob):
    """
    Wrap a CWL job that uses dynamic resources requirement.

    When executed, this creates a new child job which has the correct resource
    requirement set.
    """

    def __init__(
        self,
        tool: Process,
        cwljob: CWLObjectType,
        runtime_context: cwltool.context.RuntimeContext,
        parent_name: Optional[str],
        conditional: Union[Conditional, None] = None,
    ):
        """Store our context for later evaluation."""
        super().__init__(
            tool_id=tool.tool.get("id"),
            parent_name=parent_name,
            subjob_name="_wrapper",
            local=True,
        )
        self.cwltool = remove_pickle_problems(tool)
        self.cwljob = cwljob
        self.runtime_context = runtime_context
        self.conditional = conditional
        self.parent_name = parent_name

    def run(self, file_store: AbstractFileStore) -> Any:
        """Create a child job with the correct resource requirements set."""
        cwljob = resolve_dict_w_promises(self.cwljob, file_store)
        fill_in_defaults(
            self.cwltool.tool["inputs"],
            cwljob,
            self.runtime_context.make_fs_access(self.runtime_context.basedir or ""),
        )
        realjob = CWLJob(
            tool=self.cwltool,
            cwljob=cwljob,
            runtime_context=self.runtime_context,
            parent_name=self.parent_name,
            conditional=self.conditional,
        )
        self.addChild(realjob)
        return realjob.rv()


class CWLJob(CWLNamedJob):
    """Execute a CWL tool using cwltool.executors.SingleJobExecutor."""

    def __init__(
        self,
        tool: Process,
        cwljob: CWLObjectType,
        runtime_context: cwltool.context.RuntimeContext,
        parent_name: Optional[str] = None,
        conditional: Union[Conditional, None] = None,
    ):
        """Store the context for later execution."""
        self.cwltool = remove_pickle_problems(tool)
        self.conditional = conditional or Conditional()

        if runtime_context.builder:
            self.builder = runtime_context.builder
        else:
            self.builder = cwltool.builder.Builder(
                job=cwljob,
                files=[],
                bindings=[],
                schemaDefs={},
                names=Names(),
                requirements=self.cwltool.requirements,
                hints=[],
                resources={},
                mutation_manager=runtime_context.mutation_manager,
                formatgraph=tool.formatgraph,
                make_fs_access=cast(Type[StdFsAccess], runtime_context.make_fs_access),
                fs_access=runtime_context.make_fs_access(""),
                job_script_provider=runtime_context.job_script_provider,
                timeout=runtime_context.eval_timeout,
                debug=runtime_context.debug,
                js_console=runtime_context.js_console,
                force_docker_pull=False,
                loadListing=determine_load_listing(tool),
                outdir="",
                tmpdir=DEFAULT_TMPDIR,
                stagedir="/var/lib/cwl",  # TODO: use actual defaults here
                cwlVersion=cast(str, self.cwltool.metadata["cwlVersion"]),
                container_engine=get_container_engine(runtime_context),
            )

        req = tool.evalResources(self.builder, runtime_context)

        accelerators: Optional[List[AcceleratorRequirement]] = None
        if req.get("cudaDeviceCount", 0) > 0:
            # There's a CUDARequirement, which cwltool processed for us
            # TODO: How is cwltool deciding what value to use between min and max?
            accelerators = [
                {
                    "kind": "gpu",
                    "api": "cuda",
                    "count": cast(int, req["cudaDeviceCount"]),
                }
            ]

        # cwltool doesn't handle http://arvados.org/cwl#UsePreemptible as part
        # of its resource logic so we have to do it manually.
        #
        # Note that according to
        # https://github.com/arvados/arvados/blob/48a0d575e6de34bcda91c489e4aa98df291a8cca/sdk/cwl/arvados_cwl/arv-cwl-schema-v1.1.yml#L345
        # this can only be a literal boolean! cwltool doesn't want to evaluate
        # expressions in the value for us like it does for CUDARequirement
        # which has a schema which allows for CWL expressions:
        # https://github.com/common-workflow-language/cwltool/blob/1573509eea2faa3cd1dc959224e52ff1d796d3eb/cwltool/extensions.yml#L221
        #
        # By default we have default preemptibility.
        preemptible: Optional[bool] = None
        preemptible_req, _ = tool.get_requirement(
            "http://arvados.org/cwl#UsePreemptible"
        )
        if preemptible_req:
            if "usePreemptible" not in preemptible_req:
                # If we have a requirement it has to have the value
                raise ValidationException(
                    f"Unacceptable syntax for http://arvados.org/cwl#UsePreemptible: "
                    f"expected key usePreemptible but got: {preemptible_req}"
                )
            parsed_value = preemptible_req["usePreemptible"]
            if isinstance(parsed_value, str) and (
                "$(" in parsed_value or "${" in parsed_value
            ):
                # Looks like they tried to use an expression
                raise ValidationException(
                    f"Unacceptable value for usePreemptible in http://arvados.org/cwl#UsePreemptible: "
                    f"expected true or false but got what appears to be an expression: {repr(parsed_value)}. "
                    f"Note that expressions are not allowed here by Arvados's schema."
                )
            if not isinstance(parsed_value, bool):
                # If we have a value it has to be a bool flag
                raise ValidationException(
                    f"Unacceptable value for usePreemptible in http://arvados.org/cwl#UsePreemptible: "
                    f"expected true or false but got: {repr(parsed_value)}"
                )
            preemptible = parsed_value

        # We always need space for the temporary files for the job
        total_disk = cast(int, req["tmpdirSize"]) * (2**20)
        if not getattr(runtime_context, "bypass_file_store", False):
            # If using the Toil file store, we also need space for the output
            # files, which may need to be stored locally and copied off the
            # node.
            total_disk += cast(int, req["outdirSize"]) * (2**20)
        # If not using the Toil file store, output files just go directly to
        # their final homes their space doesn't need to be accounted per-job.

        super().__init__(
            cores=req["cores"],
            memory=int(req["ram"] * (2**20)),
            disk=int(total_disk),
            accelerators=accelerators,
            preemptible=preemptible,
            tool_id=self.cwltool.tool["id"],
            parent_name=parent_name,
            local=isinstance(tool, cwltool.command_line_tool.ExpressionTool),
        )

        self.cwljob = cwljob
        self.runtime_context = runtime_context
        self.step_inputs = self.cwltool.tool["inputs"]
        self.workdir: str = runtime_context.workdir  # type: ignore[attr-defined]

    def required_env_vars(self, cwljob: Any) -> Iterator[Tuple[str, str]]:
        """Yield environment variables from EnvVarRequirement."""
        if isinstance(cwljob, dict):
            if cwljob.get("class") == "EnvVarRequirement":
                for t in cwljob.get("envDef", {}):
                    yield t["envName"], cast(str, self.builder.do_eval(t["envValue"]))
            for v in cwljob.values():
                yield from self.required_env_vars(v)
        if isinstance(cwljob, list):
            for env_var in cwljob:
                yield from self.required_env_vars(env_var)

    def populate_env_vars(self, cwljob: CWLObjectType) -> Dict[str, str]:
        """
        Prepare environment variables necessary at runtime for the job.

        Env vars specified in the CWL "requirements" section should already be
        loaded in self.cwltool.requirements, however those specified with
        "EnvVarRequirement" take precedence and are only populated here. Therefore,
        this not only returns a dictionary with all evaluated "EnvVarRequirement"
        env vars, but checks self.cwltool.requirements for any env vars with the
        same name and replaces their value with that found in the
        "EnvVarRequirement" env var if it exists.
        """
        self.builder.job = cwljob
        required_env_vars = {}
        # iterate over EnvVarRequirement env vars, if any
        for k, v in self.required_env_vars(cwljob):
            required_env_vars[
                k
            ] = v  # will tell cwltool which env vars to take from the environment
            os.environ[k] = v
            # needs to actually be populated in the environment as well or
            # they're not used

        # EnvVarRequirement env vars take priority over those specified with
        # "requirements" so cwltool.requirements need to be overwritten if an
        # env var with the same name is found
        for req in self.cwltool.requirements:
            if req["class"] == "EnvVarRequirement":
                envDefs = cast(List[Dict[str, str]], req["envDef"])
                for env_def in envDefs:
                    env_name = env_def["envName"]
                    if env_name in required_env_vars:
                        env_def["envValue"] = required_env_vars[env_name]
        return required_env_vars

    def run(self, file_store: AbstractFileStore) -> Any:
        """Execute the CWL document."""
        # Adjust cwltool's logging to conform to Toil's settings.
        # We need to make sure this happens in every worker process before we
        # do CWL things.
        cwllogger.removeHandler(defaultStreamHandler)
        cwllogger.setLevel(logger.getEffectiveLevel())

        logger.debug("Loaded order:\n%s", self.cwljob)

        cwljob = resolve_dict_w_promises(self.cwljob, file_store)

        if self.conditional.is_false(cwljob):
            return self.conditional.skipped_outputs()

        fill_in_defaults(
            self.step_inputs, cwljob, self.runtime_context.make_fs_access("")
        )

        required_env_vars = self.populate_env_vars(cwljob)

        immobile_cwljob_dict = copy.deepcopy(cwljob)
        for inp_id in immobile_cwljob_dict.keys():
            found = False
            for field in cast(
                List[Dict[str, str]], self.cwltool.inputs_record_schema["fields"]
            ):
                if field["name"] == inp_id:
                    found = True
            if not found:
                cwljob.pop(inp_id)

        # Make sure there aren't any empty listings in directories; they might
        # interfere with the generation of listings of the correct depth by
        # cwltool
        adjustDirObjs(
            cwljob,
            functools.partial(remove_empty_listings),
        )

        index: Dict[str, str] = {}
        existing: Dict[str, str] = {}

        # Prepare the run instructions for cwltool
        runtime_context = self.runtime_context.copy()

        runtime_context.basedir = os.getcwd()
        runtime_context.preserve_environment = required_env_vars

        # When the tool makes its own PathMappers with make_path_mapper, they
        # will come and grab this function for fetching files from the Toil
        # file store. pipe_threads is used for keeping track of separate
        # threads launched to stream files around.
        pipe_threads: List[Tuple[Thread, int]] = []
        setattr(
            runtime_context,
            "toil_get_file",
            functools.partial(
                toil_get_file, file_store, index, existing, pipe_threads=pipe_threads
            ),
        )

        if not getattr(runtime_context, "bypass_file_store", False):
            # Exports temporary directory for batch systems that reset TMPDIR
            os.environ["TMPDIR"] = os.path.realpath(file_store.getLocalTempDir())
            # Make sure temporary files and output files are generated in
            # FileStore-provided places that go away when the job ends.
            runtime_context.outdir = os.path.join(file_store.getLocalTempDir(), "out")
            os.mkdir(runtime_context.outdir)
            # Just keep the temporary output prefix under the job's local temp dir.
            #
            # If we maintain our own system of nested temp directories, we won't
            # know when all the jobs using a higher-level directory are ready for
            # it to be deleted. The local temp dir, under Toil's workDir, will be
            # cleaned up by Toil.
            runtime_context.tmp_outdir_prefix = os.path.join(
                file_store.getLocalTempDir(), "tmp-out"
            )

            runtime_context.tmpdir_prefix = file_store.getLocalTempDir()

            # Intercept file and directory access not already done through the
            # tool's make_path_mapper(), and support the URIs we define for
            # stuff in Toil's FileStore. We need to plug in a make_fs_access
            # function and a path_mapper type or factory function.

            runtime_context.make_fs_access = cast(
                Type[StdFsAccess],
                functools.partial(ToilFsAccess, file_store=file_store),
            )

            runtime_context.path_mapper = functools.partial(  # type: ignore[assignment]
                ToilPathMapper,
                get_file=getattr(runtime_context, "toil_get_file"),
                streaming_allowed=runtime_context.streaming_allowed,
            )

        process_uuid = uuid.uuid4()  # noqa F841
        started_at = datetime.datetime.now()  # noqa F841

        logger.debug("Output disposition: %s", runtime_context.move_outputs)

        logger.debug("Running tool %s with order: %s", self.cwltool, self.cwljob)

        runtime_context.name = self.description.unitName
        output, status = ToilSingleJobExecutor().execute(
            process=self.cwltool,
            job_order_object=cwljob,
            runtime_context=runtime_context,
            logger=cwllogger,
        )
        ended_at = datetime.datetime.now()  # noqa F841
        if status != "success":
            raise cwl_utils.errors.WorkflowException(status)

        for t, fd in pipe_threads:
            os.close(fd)
            t.join()

        # Get ahold of the filesystem
        fs_access = runtime_context.make_fs_access(runtime_context.basedir)

        # And a file importer that can go from a file:// URI to a Toil FileID
        file_import_function = functools.partial(writeGlobalFileWrapper, file_store)

        # Upload all the Files and set their and the Directories' locations, if
        # needed.
        import_files(
            file_import_function,
            fs_access,
            index,
            existing,
            output,
            bypass_file_store=getattr(runtime_context, "bypass_file_store", False),
        )

        logger.debug("Emitting output: %s", output)

        # metadata[process_uuid] = {
        #     'started_at': started_at,
        #     'ended_at': ended_at,
        #     'job_order': cwljob,
        #     'outputs': output,
        #     'internal_name': self.jobName
        # }
        return output


def get_container_engine(runtime_context: cwltool.context.RuntimeContext) -> str:
    if runtime_context.podman:
        return "podman"
    elif runtime_context.singularity:
        return "singularity"
    return "docker"


def makeJob(
    tool: Process,
    jobobj: CWLObjectType,
    runtime_context: cwltool.context.RuntimeContext,
    parent_name: Optional[str],
    conditional: Union[Conditional, None],
) -> Union[
    Tuple["CWLWorkflow", ResolveIndirect],
    Tuple[CWLJob, CWLJob],
    Tuple[CWLJobWrapper, CWLJobWrapper],
]:
    """
    Create the correct Toil Job object for the CWL tool.

    Types: workflow, job, or job wrapper for dynamic resource requirements.

    :return: "wfjob, followOn" if the input tool is a workflow, and "job, job" otherwise
    """
    logger.debug("Make job for tool: %s", tool.tool["id"])
    scan_for_unsupported_requirements(
        tool, bypass_file_store=getattr(runtime_context, "bypass_file_store", False)
    )
    if tool.tool["class"] == "Workflow":
        wfjob = CWLWorkflow(
            cast(cwltool.workflow.Workflow, tool),
            jobobj,
            runtime_context,
            parent_name=parent_name,
            conditional=conditional,
        )
        followOn = ResolveIndirect(wfjob.rv(), parent_name=wfjob.description.unitName)
        wfjob.addFollowOn(followOn)
        return wfjob, followOn
    else:
        # Decied if we have any requirements we care about that are dynamic
        REQUIREMENT_TYPES = [
            "ResourceRequirement",
            "http://commonwl.org/cwltool#CUDARequirement",
        ]
        for requirement_type in REQUIREMENT_TYPES:
            req, _ = tool.get_requirement(requirement_type)
            if req:
                for r in req.values():
                    if isinstance(r, str) and ("$(" in r or "${" in r):
                        # One of the keys in this requirement has a text substitution in it.
                        # TODO: This is not a real lex!

                        # Found a dynamic resource requirement so use a job wrapper
                        job_wrapper = CWLJobWrapper(
                            cast(ToilCommandLineTool, tool),
                            jobobj,
                            runtime_context,
                            parent_name=parent_name,
                            conditional=conditional,
                        )
                        return job_wrapper, job_wrapper
        # Otherwise, all requirements are known now.
        job = CWLJob(
            tool,
            jobobj,
            runtime_context,
            parent_name=parent_name,
            conditional=conditional,
        )
        return job, job


class CWLScatter(Job):
    """
    Implement workflow scatter step.

    When run, this creates a child job for each parameterization of the scatter.
    """

    def __init__(
        self,
        step: cwltool.workflow.WorkflowStep,
        cwljob: CWLObjectType,
        runtime_context: cwltool.context.RuntimeContext,
        parent_name: Optional[str],
        conditional: Union[Conditional, None],
    ):
        """Store our context for later execution."""
        super().__init__(cores=1, memory="1GiB", disk="1MiB", local=True)
        self.step = step
        self.cwljob = cwljob
        self.runtime_context = runtime_context
        self.conditional = conditional
        self.parent_name = parent_name

    def flat_crossproduct_scatter(
        self,
        joborder: CWLObjectType,
        scatter_keys: List[str],
        outputs: List[Promised[CWLObjectType]],
        postScatterEval: Callable[[CWLObjectType], CWLObjectType],
    ) -> None:
        """Cartesian product of the inputs, then flattened."""
        scatter_key = shortname(scatter_keys[0])
        for n in range(0, len(cast(List[CWLObjectType], joborder[scatter_key]))):
            updated_joborder = copy.copy(joborder)
            updated_joborder[scatter_key] = cast(
                List[CWLObjectType], joborder[scatter_key]
            )[n]
            if len(scatter_keys) == 1:
                updated_joborder = postScatterEval(updated_joborder)
                subjob, followOn = makeJob(
                    tool=self.step.embedded_tool,
                    jobobj=updated_joborder,
                    runtime_context=self.runtime_context,
                    parent_name=f"{self.parent_name}.{n}",
                    conditional=self.conditional,
                )
                self.addChild(subjob)
                outputs.append(followOn.rv())
            else:
                self.flat_crossproduct_scatter(
                    updated_joborder, scatter_keys[1:], outputs, postScatterEval
                )

    def nested_crossproduct_scatter(
        self,
        joborder: CWLObjectType,
        scatter_keys: List[str],
        postScatterEval: Callable[[CWLObjectType], CWLObjectType],
    ) -> List[Promised[CWLObjectType]]:
        """Cartesian product of the inputs."""
        scatter_key = shortname(scatter_keys[0])
        outputs: List[Promised[CWLObjectType]] = []
        for n in range(0, len(cast(List[CWLObjectType], joborder[scatter_key]))):
            updated_joborder = copy.copy(joborder)
            updated_joborder[scatter_key] = cast(
                List[CWLObjectType], joborder[scatter_key]
            )[n]
            if len(scatter_keys) == 1:
                updated_joborder = postScatterEval(updated_joborder)
                subjob, followOn = makeJob(
                    tool=self.step.embedded_tool,
                    jobobj=updated_joborder,
                    runtime_context=self.runtime_context,
                    parent_name=f"{self.parent_name}.{n}",
                    conditional=self.conditional,
                )
                self.addChild(subjob)
                outputs.append(followOn.rv())
            else:
                outputs.append(
                    self.nested_crossproduct_scatter(  # type: ignore
                        updated_joborder, scatter_keys[1:], postScatterEval
                    )
                )
        return outputs

    def run(self, file_store: AbstractFileStore) -> List[Promised[CWLObjectType]]:
        """Generate the follow on scatter jobs."""
        cwljob = resolve_dict_w_promises(self.cwljob, file_store)

        if isinstance(self.step.tool["scatter"], str):
            scatter = [self.step.tool["scatter"]]
        else:
            scatter = self.step.tool["scatter"]

        scatterMethod = self.step.tool.get("scatterMethod", None)
        if len(scatter) == 1:
            scatterMethod = "dotproduct"
        outputs: List[Promised[CWLObjectType]] = []

        valueFrom = {
            shortname(i["id"]): i["valueFrom"]
            for i in self.step.tool["inputs"]
            if "valueFrom" in i
        }

        def postScatterEval(job_dict: CWLObjectType) -> Any:
            shortio = {shortname(k): v for k, v in job_dict.items()}
            for k in valueFrom:
                job_dict.setdefault(k, None)

            def valueFromFunc(k: str, v: Any) -> Any:
                if k in valueFrom:
                    return cwl_utils.expression.do_eval(
                        valueFrom[k],
                        shortio,
                        self.step.requirements,
                        None,
                        None,
                        {},
                        context=v,
                        container_engine=get_container_engine(self.runtime_context),
                    )
                else:
                    return v

            return {k: valueFromFunc(k, v) for k, v in list(job_dict.items())}

        if scatterMethod == "dotproduct":
            for i in range(
                0, len(cast(List[CWLObjectType], cwljob[shortname(scatter[0])]))
            ):
                copyjob = copy.copy(cwljob)
                for sc in [shortname(x) for x in scatter]:
                    copyjob[sc] = cast(List[CWLObjectType], cwljob[sc])[i]
                copyjob = postScatterEval(copyjob)
                subjob, follow_on = makeJob(
                    tool=self.step.embedded_tool,
                    jobobj=copyjob,
                    runtime_context=self.runtime_context,
                    parent_name=f"{self.parent_name}.{i}",
                    conditional=self.conditional,
                )
                self.addChild(subjob)
                outputs.append(follow_on.rv())
        elif scatterMethod == "nested_crossproduct":
            outputs = self.nested_crossproduct_scatter(cwljob, scatter, postScatterEval)
        elif scatterMethod == "flat_crossproduct":
            self.flat_crossproduct_scatter(cwljob, scatter, outputs, postScatterEval)
        else:
            if scatterMethod:
                raise ValidationException(
                    "Unsupported complex scatter type '%s'" % scatterMethod
                )
            else:
                raise ValidationException(
                    "Must provide scatterMethod to scatter over multiple inputs."
                )

        return outputs


class CWLGather(Job):
    """
    Follows on to a scatter Job.

    This gathers the outputs of each job in the scatter into an array for each
    output parameter.
    """

    def __init__(
        self,
        step: cwltool.workflow.WorkflowStep,
        outputs: Promised[Union[CWLObjectType, List[CWLObjectType]]],
    ):
        """Collect our context for later gathering."""
        super().__init__(cores=1, memory="1GiB", disk="1MiB", local=True)
        self.step = step
        self.outputs = outputs

    @staticmethod
    def extract(
        obj: Union[CWLObjectType, List[CWLObjectType]], k: str
    ) -> Union[CWLOutputType, List[CWLObjectType]]:
        """
        Extract the given key from the obj.

        If the object is a list, extract it from all members of the list.
        """
        if isinstance(obj, Mapping):
            return cast(Union[CWLOutputType, List[CWLObjectType]], obj.get(k))
        elif isinstance(obj, MutableSequence):
            cp: List[CWLObjectType] = []
            for item in obj:
                cp.append(cast(CWLObjectType, CWLGather.extract(item, k)))
            return cp
        else:
            return cast(List[CWLObjectType], [])

    def run(self, file_store: AbstractFileStore) -> Dict[str, Any]:
        """Gather all the outputs of the scatter."""
        outobj = {}

        def sn(n: Union[Mapping[str, Any], str]) -> str:
            if isinstance(n, Mapping):
                return shortname(n["id"])
            if isinstance(n, str):
                return shortname(n)

        # TODO: MyPy can't understand that this is the type we should get by unwrapping the promise
        outputs: Union[CWLObjectType, List[CWLObjectType]] = cast(
            Union[CWLObjectType, List[CWLObjectType]], unwrap(self.outputs)
        )
        for k in [sn(i) for i in self.step.tool["out"]]:
            outobj[k] = self.extract(outputs, k)

        return outobj


class SelfJob(Job):
    """Fake job object to facilitate implementation of CWLWorkflow.run()."""

    def __init__(self, j: "CWLWorkflow", v: CWLObjectType):
        """Record the workflow and dictionary."""
        super().__init__(cores=1, memory="1GiB", disk="1MiB")
        self.j = j
        self.v = v

    def rv(self, *path: Any) -> Any:
        """Return our properties dictionary."""
        return self.v

    def addChild(self, c: Job) -> Any:
        """Add a child to our workflow."""
        return self.j.addChild(c)

    def hasChild(self, c: Job) -> Any:
        """Check if the given child is in our workflow."""
        return self.j.hasChild(c)


ProcessType = TypeVar(
    "ProcessType",
    ToilCommandLineTool,
    cwltool.workflow.WorkflowStep,
    cwltool.workflow.Workflow,
    cwltool.command_line_tool.CommandLineTool,
    cwltool.command_line_tool.ExpressionTool,
    Process,
)


def remove_pickle_problems(obj: ProcessType) -> ProcessType:
    """Doc_loader does not pickle correctly, causing Toil errors, remove from objects."""
    if hasattr(obj, "doc_loader"):
        obj.doc_loader = None
    if isinstance(obj, cwltool.workflow.WorkflowStep):
        obj.embedded_tool = remove_pickle_problems(obj.embedded_tool)
    elif isinstance(obj, cwltool.workflow.Workflow):
        obj.steps = [remove_pickle_problems(s) for s in obj.steps]
    return obj


class CWLWorkflow(CWLNamedJob):
    """
    Toil Job to convert a CWL workflow graph into a Toil job graph.

    The Toil job graph will include the appropriate dependencies.
    """

    def __init__(
        self,
        cwlwf: cwltool.workflow.Workflow,
        cwljob: CWLObjectType,
        runtime_context: cwltool.context.RuntimeContext,
        parent_name: Optional[str] = None,
        conditional: Union[Conditional, None] = None,
    ):
        """Gather our context for later execution."""
        super().__init__(
            tool_id=cwlwf.tool.get("id"), parent_name=parent_name, local=True
        )
        self.cwlwf = cwlwf
        self.cwljob = cwljob
        self.runtime_context = runtime_context
        self.cwlwf = remove_pickle_problems(self.cwlwf)
        self.conditional = conditional or Conditional()

    def run(
        self, file_store: AbstractFileStore
    ) -> Union[UnresolvedDict, Dict[str, SkipNull]]:
        """
        Convert a CWL Workflow graph into a Toil job graph.

        Always runs on the leader, because the batch system knows to schedule
        it as a local job.
        """
        cwljob = resolve_dict_w_promises(self.cwljob, file_store)

        if self.conditional.is_false(cwljob):
            return self.conditional.skipped_outputs()

        # Apply default values set in the workflow
        fs_access = ToilFsAccess(self.runtime_context.basedir, file_store=file_store)
        fill_in_defaults(self.cwlwf.tool["inputs"], cwljob, fs_access)

        # `promises` dict
        # from: each parameter (workflow input or step output)
        #   that may be used as a "source" for a step input workflow output
        #   parameter
        # to: the job that will produce that value.
        promises: Dict[str, Job] = {}

        parent_name = shortname(self.cwlwf.tool["id"])

        # `jobs` dict from step id to job that implements that step.
        jobs = {}

        for inp in self.cwlwf.tool["inputs"]:
            promises[inp["id"]] = SelfJob(self, cwljob)

        all_outputs_fulfilled = False
        while not all_outputs_fulfilled:
            # Iteratively go over the workflow steps, scheduling jobs as their
            # dependencies can be fulfilled by upstream workflow inputs or
            # step outputs. Loop exits when the workflow outputs
            # are satisfied.

            all_outputs_fulfilled = True

            for step in self.cwlwf.steps:
                step_id = step.tool["id"]
                if step_id not in jobs:
                    stepinputs_fufilled = True
                    for inp in step.tool["inputs"]:
                        for s in aslist(inp.get("source", [])):
                            if s not in promises:
                                stepinputs_fufilled = False
                    if stepinputs_fufilled:
                        logger.debug("Ready to make job for workflow step %s", step_id)
                        jobobj: Dict[
                            str, Union[ResolveSource, DefaultWithSource, StepValueFrom]
                        ] = {}

                        for inp in step.tool["inputs"]:
                            logger.debug("Takes input: %s", inp["id"])
                            key = shortname(inp["id"])
                            if "source" in inp:
                                jobobj[key] = ResolveSource(
                                    name=f"{step_id}/{key}",
                                    input=inp,
                                    source_key="source",
                                    promises=promises,
                                )

                            if "default" in inp:
                                jobobj[key] = DefaultWithSource(
                                    copy.copy(inp["default"]), jobobj.get(key)
                                )

                            if "valueFrom" in inp and "scatter" not in step.tool:
                                jobobj[key] = StepValueFrom(
                                    inp["valueFrom"],
                                    jobobj.get(key, JustAValue(None)),
                                    self.cwlwf.requirements,
                                    get_container_engine(self.runtime_context),
                                )

                            logger.debug(
                                "Value will come from %s", jobobj.get(key, None)
                            )

                        conditional = Conditional(
                            expression=step.tool.get("when"),
                            outputs=step.tool["out"],
                            requirements=self.cwlwf.requirements,
                            container_engine=get_container_engine(self.runtime_context),
                        )

                        if "scatter" in step.tool:
                            wfjob: Union[
                                CWLScatter, CWLWorkflow, CWLJob, CWLJobWrapper
                            ] = CWLScatter(
                                step,
                                UnresolvedDict(jobobj),
                                self.runtime_context,
                                parent_name=parent_name,
                                conditional=conditional,
                            )
                            followOn: Union[
                                CWLGather, ResolveIndirect, CWLJob, CWLJobWrapper
                            ] = CWLGather(step, wfjob.rv())
                            wfjob.addFollowOn(followOn)
                            logger.debug(
                                "Is scatter with job %s and follow-on %s",
                                wfjob,
                                followOn,
                            )
                        else:
                            wfjob, followOn = makeJob(
                                tool=step.embedded_tool,
                                jobobj=UnresolvedDict(jobobj),
                                runtime_context=self.runtime_context,
                                parent_name=f"{parent_name}.{shortname(step_id)}",
                                conditional=conditional,
                            )
                            logger.debug(
                                "Is non-scatter with %s and follow-on %s",
                                wfjob,
                                followOn,
                            )

                        jobs[step_id] = followOn

                        connected = False
                        for inp in step.tool["inputs"]:
                            for s in aslist(inp.get("source", [])):
                                if (
                                    isinstance(promises[s], (CWLJobWrapper, CWLGather))
                                    and not promises[s].hasFollowOn(wfjob)
                                    # promises[s] job has already added wfjob as a followOn prior
                                    and not wfjob.hasPredecessor(promises[s])
                                ):
                                    promises[s].addFollowOn(wfjob)
                                    logger.debug(
                                        "Connect as follow-on based on need for %s from %s",
                                        s,
                                        promises[s],
                                    )
                                    connected = True
                                if not isinstance(
                                    promises[s], (CWLJobWrapper, CWLGather)
                                ) and not promises[s].hasChild(wfjob):
                                    logger.debug(
                                        "Connect as child based on need for %s from %s",
                                        s,
                                        promises[s],
                                    )
                                    promises[s].addChild(wfjob)
                                    connected = True
                        if not connected:
                            # Workflow step is default inputs only & isn't connected
                            # to other jobs, so add it as child of this workflow.
                            self.addChild(wfjob)
                            logger.debug("Run as direct child")

                        for out in step.tool["outputs"]:
                            logger.debug("Provides %s from %s", out["id"], followOn)
                            promises[out["id"]] = followOn

                for inp in step.tool["inputs"]:
                    for source in aslist(inp.get("source", [])):
                        if source not in promises:
                            all_outputs_fulfilled = False

            # may need a test
            for out in self.cwlwf.tool["outputs"]:
                if "source" in out:
                    if out["source"] not in promises:
                        all_outputs_fulfilled = False

        outobj = {}
        for out in self.cwlwf.tool["outputs"]:
            key = shortname(out["id"])
            outobj[key] = ResolveSource(
                name="Workflow output '%s'" % key,
                input=out,
                source_key="outputSource",
                promises=promises,
            )

        return UnresolvedDict(outobj)


def visitSteps(
    cmdline_tool: Process,
    op: Callable[[CommentedMap], None],
) -> None:
    """
    Iterate over a CWL Process object, running the op on each tool description
    CWL object.
    """
    if isinstance(cmdline_tool, cwltool.workflow.Workflow):
        # For workflows we need to dispatch on steps
        for step in cmdline_tool.steps:
            # Handle the step's tool
            op(step.tool)
            # Recures on the embedded tool; maybe it's a workflow.
            visitSteps(step.embedded_tool, op)
    elif isinstance(cmdline_tool, cwltool.process.Process):
        # All CWL Process objects (including CommandLineTool) will have tools
        # if they bothered to run the Process __init__.
        op(cmdline_tool.tool)
    else:
        raise RuntimeError(
            f"Unsupported type encountered in workflow "
            f"traversal: {type(cmdline_tool)}"
        )


def rm_unprocessed_secondary_files(job_params: Any) -> None:
    if isinstance(job_params, list):
        for j in job_params:
            rm_unprocessed_secondary_files(j)
    if isinstance(job_params, dict) and "secondaryFiles" in job_params:
        job_params["secondaryFiles"] = filtered_secondary_files(job_params)


def filtered_secondary_files(
    unfiltered_secondary_files: CWLObjectType,
) -> List[CWLObjectType]:
    """
    Remove unprocessed secondary files.

    Interpolated strings and optional inputs in secondary files were added to
    CWL in version 1.1.

    The CWL libraries we call do successfully resolve the interpolated strings,
    but add the resolved fields to the list of unresolved fields so we remove
    them here after the fact.

    We keep secondary files using the 'toildir:', or '_:' protocols, or using
    the 'file:' protocol and indicating files or directories that actually
    exist. The 'required' logic seems to be handled deeper in
    cwltool.builder.Builder(), and correctly determines which files should be
    imported. Therefore we remove the files here and if this file is SUPPOSED
    to exist, it will still give the appropriate file does not exist error, but
    just a bit further down the track.
    """
    intermediate_secondary_files = []
    final_secondary_files = []
    # remove secondary files still containing interpolated strings
    for sf in cast(List[CWLObjectType], unfiltered_secondary_files["secondaryFiles"]):
        sf_bn = cast(str, sf.get("basename", ""))
        sf_loc = cast(str, sf.get("location", ""))
        if ("$(" not in sf_bn) and ("${" not in sf_bn):
            if ("$(" not in sf_loc) and ("${" not in sf_loc):
                intermediate_secondary_files.append(sf)
    # remove secondary files that are not present in the filestore or pointing
    # to existant things on disk
    for sf in intermediate_secondary_files:
        sf_loc = cast(str, sf.get("location", ""))
        if (
            sf_loc.startswith("toilfile:")
            or sf_loc.startswith("toildir:")
            or sf_loc.startswith("_:")
            or sf.get("class", "") == "Directory"
        ):
            # Pass imported files, and all Directories
            final_secondary_files.append(sf)
        elif sf_loc.startswith("file:") and os.path.exists(
            schema_salad.ref_resolver.uri_file_path(sf_loc)
        ):
            # Pass things that exist on disk (which we presumably declined to
            # import because we aren't using the file store)
            final_secondary_files.append(sf)
    return final_secondary_files


def scan_for_unsupported_requirements(
    tool: Process, bypass_file_store: bool = False
) -> None:
    """
    Scan the given CWL tool for any unsupported optional features.

    If it has them, raise an informative UnsupportedRequirement.

    :param tool: The CWL tool to check for unsupported requirements.

    :param bypass_file_store: True if the Toil file store is not being used to
    transport files between nodes, and raw origin node file:// URIs are exposed
    to tools instead.

    """

    # We only actually have one unsupported requirement right now, and even
    # that we have a way to support, which we shall explain.
    if not bypass_file_store:
        # If we are using the Toil FileStore we can't do InplaceUpdateRequirement
        req, is_mandatory = tool.get_requirement("InplaceUpdateRequirement")
        if req:
            # The tool actually uses this one. Complain and explain.
            msg = (
                "Toil cannot support InplaceUpdateRequirement when using the Toil file store. "
                "If you are running on a single machine, or a cluster with a shared filesystem, "
                "use the --bypass-file-store option to keep intermediate files on the filesystem. "
                "You can use the --tmp-outdir-prefix, --tmpdir-prefix, --outdir, and --jobStore "
                "options to control where on the filesystem files are placed, if only some parts of "
                "the filesystem are shared."
            )
            if is_mandatory:
                # The requirement cannot be fulfilled. Raise an exception.
                raise CWL_UNSUPPORTED_REQUIREMENT_EXCEPTION(msg)
            else:
                # The hint cannot be fulfilled. Issue a warning.
                logger.warning(msg)


def determine_load_listing(
    tool: Process,
) -> Literal["no_listing", "shallow_listing", "deep_listing"]:
    """
    Determine the directory.listing feature in CWL.

    In CWL, any input directory can have a DIRECTORY_NAME.listing (where
    DIRECTORY_NAME is any variable name) set to one of the following three
    options:

        no_listing: DIRECTORY_NAME.listing will be undefined.
            e.g. inputs.DIRECTORY_NAME.listing == unspecified

        shallow_listing: DIRECTORY_NAME.listing will return a list one level
                         deep of DIRECTORY_NAME's contents.
            e.g. inputs.DIRECTORY_NAME.listing == [items in directory]
                 inputs.DIRECTORY_NAME.listing[0].listing == undefined
                 inputs.DIRECTORY_NAME.listing.length == # of items in directory

        deep_listing: DIRECTORY_NAME.listing will return a list of the entire
                      contents of DIRECTORY_NAME.
            e.g. inputs.DIRECTORY_NAME.listing == [items in directory]
                 inputs.DIRECTORY_NAME.listing[0].listing == [items
                      in subdirectory if it exists and is the first item listed]
                 inputs.DIRECTORY_NAME.listing.length == # of items in directory

    See: https://www.commonwl.org/v1.1/CommandLineTool.html#LoadListingRequirement
         https://www.commonwl.org/v1.1/CommandLineTool.html#LoadListingEnum

    DIRECTORY_NAME.listing should be determined first from loadListing.
    If that's not specified, from LoadListingRequirement.
    Else, default to "no_listing" if unspecified.

    :param tool: ToilCommandLineTool
    :return str: One of 'no_listing', 'shallow_listing', or 'deep_listing'.
    """
    load_listing_req, _ = tool.get_requirement("LoadListingRequirement")
    load_listing_tool_req = (
        load_listing_req.get("loadListing", "no_listing")
        if load_listing_req
        else "no_listing"
    )
    load_listing = cast(str, tool.tool.get("loadListing", load_listing_tool_req))

    listing_choices = ("no_listing", "shallow_listing", "deep_listing")
    if load_listing not in listing_choices:
        raise ValueError(
            f"Unknown loadListing specified: {load_listing!r}.  Valid choices: {listing_choices}"
        )
    return cast(Literal["no_listing", "shallow_listing", "deep_listing"], load_listing)


class NoAvailableJobStoreException(Exception):
    """Indicates that no job store name is available."""

    pass


def generate_default_job_store(
    batch_system_name: Optional[str],
    provisioner_name: Optional[str],
    local_directory: str,
) -> str:
    """
    Choose a default job store appropriate to the requested batch system and
    provisioner, and installed modules. Raises an error if no good default is
    available and the user must choose manually.

    :param batch_system_name: Registry name of the batch system the user has
           requested, if any. If no name has been requested, should be None.
    :param provisioner_name: Name of the provisioner the user has requested,
           if any. Recognized provisioners include 'aws' and 'gce'. None
           indicates that no provisioner is in use.
    :param local_directory: Path to a nonexistent local directory suitable for
           use as a file job store.

    :return str: Job store specifier for a usable job store.
    """

    # Apply default batch system
    batch_system_name = batch_system_name or DEFAULT_BATCH_SYSTEM

    # Work out how to describe where we are
    situation = f"the '{batch_system_name}' batch system"
    if provisioner_name:
        situation += f" with the '{provisioner_name}' provisioner"

    # Default to local job store
    job_store_type = "file"

    try:
        if provisioner_name == "gce":
            # With GCE, always use the Google job store
            job_store_type = "google"
        elif provisioner_name == "aws" or batch_system_name in {"mesos", "kubernetes"}:
            # With AWS or these batch systems, always use the AWS job store
            job_store_type = "aws"
        elif provisioner_name is not None and provisioner_name not in ["aws", "gce"]:
            # We 've never heard of this provisioner and don't know what kind
            # of job store to use with it.
            raise NoAvailableJobStoreException()

        # Then if we get here a job store type has been selected, so try and
        # make it
        return generate_locator(
            job_store_type, local_suggestion=local_directory, decoration="cwl"
        )

    except JobStoreUnavailableException as e:
        raise NoAvailableJobStoreException(
            f"Could not determine a job store appropriate for "
            f"{situation} because: {e}. Please specify a jobstore with the "
            f"--jobStore option."
        )
    except (ImportError, NoAvailableJobStoreException):
        raise NoAvailableJobStoreException(
            f"Could not determine a job store appropriate for "
            f"{situation}. Please specify a jobstore with the "
            f"--jobStore option."
        )


usage_message = "\n\n" + textwrap.dedent(
    """
            * All positional arguments [cwl, yml_or_json] must always be specified last for toil-cwl-runner.
              Note: If you're trying to specify a jobstore, please use --jobStore.

                  Usage: toil-cwl-runner [options] example.cwl example-job.yaml
                  Example: toil-cwl-runner \\
                           --jobStore aws:us-west-2:jobstore \\
                           --realTimeLogging \\
                           --logInfo \\
                           example.cwl \\
                           example-job.yaml
            """[
        1:
    ]
)


def add_cwl_options(parser: argparse.ArgumentParser) -> None:
    parser.add_argument("cwltool", type=str, help="CWL file to run.")
    parser.add_argument(
        "cwljob",
        nargs="*",
        help="Input file or CWL options. If CWL workflow takes an input, "
        "the name of the input can be used as an option. "
        'For example: "%(prog)s workflow.cwl --file1 file". '
        "If an input has the same name as a Toil option, pass '--' before it.",
    )

    parser.add_argument("--not-strict", action="store_true")
    parser.add_argument(
        "--enable-dev",
        action="store_true",
        help="Enable loading and running development versions of CWL",
    )
    parser.add_argument(
        "--enable-ext",
        action="store_true",
        help="Enable loading and running 'cwltool:' extensions to the CWL standards.",
        default=False,
    )
    parser.add_argument("--quiet", dest="quiet", action="store_true", default=False)
    parser.add_argument("--basedir", type=str)  # TODO: Might be hard-coded?
    parser.add_argument("--outdir", type=str, default=None)
    parser.add_argument("--version", action="version", version=baseVersion)
    parser.add_argument(
        "--log-dir",
        type=str,
        default="",
        help="Log your tools stdout/stderr to this location outside of container",
    )
    dockergroup = parser.add_mutually_exclusive_group()
    dockergroup.add_argument(
        "--user-space-docker-cmd",
        help="(Linux/OS X only) Specify a user space docker command (like "
        "udocker or dx-docker) that will be used to call 'pull' and 'run'",
    )
    dockergroup.add_argument(
        "--singularity",
        action="store_true",
        default=False,
        help="Use Singularity runtime for running containers. "
        "Requires Singularity v2.6.1+ and Linux with kernel version v3.18+ or "
        "with overlayfs support backported.",
    )
    dockergroup.add_argument(
        "--podman",
        action="store_true",
        default=False,
        help="Use Podman runtime for running containers. ",
    )
    dockergroup.add_argument(
        "--no-container",
        action="store_true",
        help="Do not execute jobs in a "
        "Docker container, even when `DockerRequirement` "
        "is specified under `hints`.",
    )
    dockergroup.add_argument(
        "--leave-container",
        action="store_false",
        default=True,
        help="Do not delete Docker container used by jobs after they exit",
        dest="rm_container",
    )
    extra_dockergroup = parser.add_argument_group()
    extra_dockergroup.add_argument(
        "--custom-net",
        help="Specify docker network name to pass to docker run command",
    )
    cidgroup = parser.add_argument_group(
        "Options for recording the Docker container identifier into a file."
    )
    cidgroup.add_argument(
        # Disabled as containerid is now saved by default
        "--record-container-id",
        action="store_true",
        default=False,
        help=argparse.SUPPRESS,
        dest="record_container_id",
    )

    cidgroup.add_argument(
        "--cidfile-dir",
        type=str,
        help="Store the Docker container ID into a file in the specified directory.",
        default=None,
        dest="cidfile_dir",
    )

    cidgroup.add_argument(
        "--cidfile-prefix",
        type=str,
        help="Specify a prefix to the container ID filename. "
        "Final file name will be followed by a timestamp. "
        "The default is no prefix.",
        default=None,
        dest="cidfile_prefix",
    )

    parser.add_argument(
        "--preserve-environment",
        type=str,
        nargs="+",
        help="Preserve specified environment variables when running"
        " CommandLineTools",
        metavar=("VAR1 VAR2"),
        default=("PATH",),
        dest="preserve_environment",
    )
    parser.add_argument(
        "--preserve-entire-environment",
        action="store_true",
        help="Preserve all environment variable when running CommandLineTools.",
        default=False,
        dest="preserve_entire_environment",
    )
    parser.add_argument(
        "--destBucket",
        type=str,
        help="Specify a cloud bucket endpoint for output files.",
    )
    parser.add_argument("--beta-dependency-resolvers-configuration", default=None)
    parser.add_argument("--beta-dependencies-directory", default=None)
    parser.add_argument("--beta-use-biocontainers", default=None, action="store_true")
    parser.add_argument("--beta-conda-dependencies", default=None, action="store_true")
    parser.add_argument(
        "--tmpdir-prefix",
        type=str,
        help="Path prefix for temporary directories",
        default=DEFAULT_TMPDIR_PREFIX,
    )
    parser.add_argument(
        "--tmp-outdir-prefix",
        type=str,
        help="Path prefix for intermediate output directories",
        default=DEFAULT_TMPDIR_PREFIX,
    )
    parser.add_argument(
        "--force-docker-pull",
        action="store_true",
        default=False,
        dest="force_docker_pull",
        help="Pull latest docker image even if it is locally present",
    )
    parser.add_argument(
        "--no-match-user",
        action="store_true",
        default=False,
        help="Disable passing the current uid to `docker run --user`",
    )
    parser.add_argument(
        "--no-read-only",
        action="store_true",
        default=False,
        help="Do not set root directory in the container as read-only",
    )
    parser.add_argument(
        "--strict-memory-limit",
        action="store_true",
        help="When running with "
        "software containers and the Docker engine, pass either the "
        "calculated memory allocation from ResourceRequirements or the "
        "default of 1 gigabyte to Docker's --memory option.",
    )
    parser.add_argument(
        "--strict-cpu-limit",
        action="store_true",
        help="When running with "
        "software containers and the Docker engine, pass either the "
        "calculated cpu allocation from ResourceRequirements or the "
        "default of 1 core to Docker's --cpu option. "
        "Requires docker version >= v1.13.",
    )
    parser.add_argument(
        "--relax-path-checks",
        action="store_true",
        default=False,
        help="Relax requirements on path names to permit "
        "spaces and hash characters.",
        dest="relax_path_checks",
    )
    parser.add_argument(
        "--default-container",
        help="Specify a default docker container that will be "
        "used if the workflow fails to specify one.",
    )
    parser.add_argument(
        "--disable-validate",
        dest="do_validate",
        action="store_false",
        default=True,
        help=argparse.SUPPRESS,
    )
    parser.add_argument(
        "--fast-parser",
        dest="fast_parser",
        action="store_true",
        default=False,
        help=argparse.SUPPRESS,
    )
    checkgroup = parser.add_mutually_exclusive_group()
    checkgroup.add_argument(
        "--compute-checksum",
        action="store_true",
        default=True,
        help="Compute checksum of contents while collecting outputs",
        dest="compute_checksum",
    )
    checkgroup.add_argument(
        "--no-compute-checksum",
        action="store_false",
        help="Do not compute checksum of contents while collecting outputs",
        dest="compute_checksum",
    )

    parser.add_argument(
        "--eval-timeout",
        help="Time to wait for a Javascript expression to evaluate before giving "
        "an error, default 20s.",
        type=float,
        default=20,
    )
    parser.add_argument(
        "--overrides",
        type=str,
        default=None,
        help="Read process requirement overrides from file.",
    )

    parser.add_argument(
        "--mpi-config-file",
        type=str,
        default=None,
        help="Platform specific configuration for MPI (parallel "
        "launcher, its flag etc). See the cwltool README "
        "section 'Running MPI-based tools' for details of the format: "
        "https://github.com/common-workflow-language/cwltool#running-mpi-based-tools-that-need-to-be-launched",
    )
    parser.add_argument(
        "--bypass-file-store",
        action="store_true",
        default=False,
        help="Do not use Toil's file store and assume all "
        "paths are accessible in place from all nodes.",
        dest="bypass_file_store",
    )
    parser.add_argument(
        "--reference-inputs",
        action="store_true",
        default=False,
        help="Do not copy remote inputs into Toil's file "
        "store and assume they are accessible in place from "
        "all nodes.",
        dest="reference_inputs",
    )
    parser.add_argument(
        "--disable-streaming",
        action="store_true",
        default=False,
        help="Disable file streaming for files that have 'streamable' flag True",
        dest="disable_streaming",
    )

    provgroup = parser.add_argument_group(
        "Options for recording provenance information of the execution"
    )
    provgroup.add_argument(
        "--provenance",
        help="Save provenance to specified folder as a "
        "Research Object that captures and aggregates "
        "workflow execution and data products.",
        type=str,
    )

    provgroup.add_argument(
        "--enable-user-provenance",
        default=False,
        action="store_true",
        help="Record user account info as part of provenance.",
        dest="user_provenance",
    )
    provgroup.add_argument(
        "--disable-user-provenance",
        default=False,
        action="store_false",
        help="Do not record user account info in provenance.",
        dest="user_provenance",
    )
    provgroup.add_argument(
        "--enable-host-provenance",
        default=False,
        action="store_true",
        help="Record host info as part of provenance.",
        dest="host_provenance",
    )
    provgroup.add_argument(
        "--disable-host-provenance",
        default=False,
        action="store_false",
        help="Do not record host info in provenance.",
        dest="host_provenance",
    )
    provgroup.add_argument(
        "--orcid",
        help="Record user ORCID identifier as part of "
        "provenance, e.g. https://orcid.org/0000-0002-1825-0097 "
        "or 0000-0002-1825-0097. Alternatively the environment variable "
        "ORCID may be set.",
        dest="orcid",
        default=os.environ.get("ORCID", ""),
        type=str,
    )
    provgroup.add_argument(
        "--full-name",
        help="Record full name of user as part of provenance, "
        "e.g. Josiah Carberry. You may need to use shell quotes to preserve "
        "spaces. Alternatively the environment variable CWL_FULL_NAME may "
        "be set.",
        dest="cwl_full_name",
        default=os.environ.get("CWL_FULL_NAME", ""),
        type=str,
    )


def get_options(args: List[str]) -> argparse.Namespace:
    """
    Parse given args and properly add non-Toil arguments into the cwljob of the Namespace.
    :param args: List of args from command line
    :return: options namespace
    """
    parser = ArgParser()
    addOptions(parser, jobstore_as_flag=True, cwl=True)
    add_cwl_options(parser)

    options: argparse.Namespace
    options, cwl_options = parser.parse_known_args(args)
    options.cwljob.extend(cwl_options)

    return options


def main(args: Optional[List[str]] = None, stdout: TextIO = sys.stdout) -> int:
    """Run the main loop for toil-cwl-runner."""
    # Remove cwltool logger's stream handler so it uses Toil's
    cwllogger.removeHandler(defaultStreamHandler)

    if args is None:
        args = sys.argv[1:]

    options = get_options(args)

    # Do cwltool setup
    cwltool.main.setup_schema(args=options, custom_schema_callback=None)

    # We need a workdir for the CWL runtime contexts.
    if options.tmpdir_prefix != DEFAULT_TMPDIR_PREFIX:
        # if tmpdir_prefix is not the default value, move
        # workdir and the default job store under it
        workdir = cwltool.utils.create_tmp_dir(options.tmpdir_prefix)
    else:
        # Use a directory in the default tmpdir
        workdir = mkdtemp()
    # Make sure workdir doesn't exist so it can be a job store
    os.rmdir(workdir)

    if options.jobStore is None:
        # Pick a default job store specifier appropriate to our choice of batch
        # system and provisioner and installed modules, given this available
        # local directory name. Fail if no good default can be used.
        options.jobStore = generate_default_job_store(
            options.batchSystem, options.provisioner, workdir
        )

    options.doc_cache = True
    options.disable_js_validation = False
    options.do_validate = True
    options.pack = False
    options.print_subgraph = False
    if options.tmpdir_prefix != DEFAULT_TMPDIR_PREFIX and options.workDir is None:
        # We need to override workDir because by default Toil will pick
        # somewhere under the system temp directory if unset, ignoring
        # --tmpdir-prefix.
        #
        # If set, workDir needs to exist, so we directly use the prefix
        options.workDir = cwltool.utils.create_tmp_dir(options.tmpdir_prefix)

    if options.batchSystem == "kubernetes":
        # Containers under Kubernetes can only run in Singularity
        options.singularity = True

    if (not options.logLevel or options.logLevel == DEFAULT_LOGLEVEL) and options.quiet:
        # --quiet can override only the default log level, so if you have
        # --logLevel=DEBUG (and debug isn't the default) it beats --quiet.
        options.logLevel = "ERROR"
    if options.logLevel:
        # Make sure cwltool uses Toil's log level.
        # Applies only on the leader.
        cwllogger.setLevel(options.logLevel.upper())

    logger.debug(f"Final job store {options.jobStore} and workDir {options.workDir}")

    outdir = (
        os.path.abspath(os.getcwd())
        if options.outdir is None
        else os.path.abspath(options.outdir)
    )
    tmp_outdir_prefix = os.path.abspath(options.tmp_outdir_prefix)

    fileindex: Dict[str, str] = {}
    existing: Dict[str, str] = {}
    conf_file = getattr(options, "beta_dependency_resolvers_configuration", None)
    use_conda_dependencies = getattr(options, "beta_conda_dependencies", None)
    job_script_provider = None
    if conf_file or use_conda_dependencies:
        dependencies_configuration = DependenciesConfiguration(options)
        job_script_provider = dependencies_configuration

    options.default_container = None
    runtime_context = cwltool.context.RuntimeContext(vars(options))
    runtime_context.toplevel = True  # enable discovery of secondaryFiles
    runtime_context.find_default_container = functools.partial(
        find_default_container, options
    )
    runtime_context.workdir = workdir  # type: ignore[attr-defined]
    runtime_context.outdir = outdir
    runtime_context.move_outputs = "leave"
    runtime_context.rm_tmpdir = False
    runtime_context.streaming_allowed = not options.disable_streaming
    if options.mpi_config_file is not None:
        runtime_context.mpi_config = MpiConfig.load(options.mpi_config_file)
    setattr(runtime_context, "bypass_file_store", options.bypass_file_store)
    if options.bypass_file_store and options.destBucket:
        # We use the file store to write to buckets, so we can't do this (yet?)
        logger.error("Cannot export outputs to a bucket when bypassing the file store")
        return 1
    if not options.bypass_file_store:
        # If we're using Toil's filesystem wrappers and the ability to access
        # URLs implemented by Toil, we need to hook up our own StdFsAccess
        # replacement early, before we try and set up the main CWL document.
        # Otherwise, if it takes a File with loadContents from a URL, we won't
        # be able to load the contents when we need to.
        runtime_context.make_fs_access = ToilFsAccess
    if options.reference_inputs and options.bypass_file_store:
        # We can't do both of these at the same time.
        logger.error("Cannot reference inputs when bypassing the file store")
        return 1

    loading_context = cwltool.main.setup_loadingContext(None, runtime_context, options)

    if options.provenance:
        research_obj = cwltool.cwlprov.ro.ResearchObject(
            temp_prefix_ro=options.tmp_outdir_prefix,
            orcid=options.orcid,
            full_name=options.cwl_full_name,
            fsaccess=runtime_context.make_fs_access(""),
        )
        runtime_context.research_obj = research_obj

    with Toil(options) as toil:
        if options.restart:
            try:
                outobj = toil.restart()
            except FailedJobsException as err:
                if err.exit_code == CWL_UNSUPPORTED_REQUIREMENT_EXIT_CODE:
                    # We figured out that we can't support this workflow.
                    logging.error(err)
                    logging.error(
                        "Your workflow uses a CWL requirement that Toil does not support!"
                    )
                    return CWL_UNSUPPORTED_REQUIREMENT_EXIT_CODE
                else:
                    raise
        else:
            loading_context.hints = [
                {
                    "class": "ResourceRequirement",
                    "coresMin": toil.config.defaultCores,
                    "ramMin": toil.config.defaultMemory / (2**20),
                    "outdirMin": toil.config.defaultDisk / (2**20),
                    "tmpdirMin": 0,
                }
            ]
            loading_context.construct_tool_object = toil_make_tool
            loading_context.strict = not options.not_strict
            options.workflow = options.cwltool
            options.job_order = options.cwljob

            try:
                uri, tool_file_uri = cwltool.load_tool.resolve_tool_uri(
                    options.cwltool,
                    loading_context.resolver,
                    loading_context.fetcher_constructor,
                )
            except ValidationException:
                print(
                    "\nYou may be getting this error because your arguments are incorrect or out of order."
                    + usage_message,
                    file=sys.stderr,
                )
                raise

            options.tool_help = None
            options.debug = options.logLevel == "DEBUG"
            job_order_object, options.basedir, jobloader = cwltool.main.load_job_order(
                options,
                sys.stdin,
                loading_context.fetcher_constructor,
                loading_context.overrides_list,
                tool_file_uri,
            )
            if options.overrides:
                loading_context.overrides_list.extend(
                    cwltool.load_tool.load_overrides(
                        schema_salad.ref_resolver.file_uri(
                            os.path.abspath(options.overrides)
                        ),
                        tool_file_uri,
                    )
                )

            loading_context, workflowobj, uri = cwltool.load_tool.fetch_document(
                uri, loading_context
            )
            loading_context, uri = cwltool.load_tool.resolve_and_validate_document(
                loading_context, workflowobj, uri
            )
            if not loading_context.loader:
                raise RuntimeError("cwltool loader is not set.")
            processobj, metadata = loading_context.loader.resolve_ref(uri)
            processobj = cast(Union[CommentedMap, CommentedSeq], processobj)

            document_loader = loading_context.loader

            if options.provenance and runtime_context.research_obj:
                cwltool.cwlprov.writablebagfile.packed_workflow(
                    runtime_context.research_obj,
                    cwltool.main.print_pack(loading_context, uri),
                )

            try:
                tool = cwltool.load_tool.make_tool(uri, loading_context)
                scan_for_unsupported_requirements(
                    tool, bypass_file_store=options.bypass_file_store
                )
            except CWL_UNSUPPORTED_REQUIREMENT_EXCEPTION as err:
                logging.error(err)
                return CWL_UNSUPPORTED_REQUIREMENT_EXIT_CODE
            runtime_context.secret_store = SecretStore()

            try:
                # Get the "order" for the execution of the root job. CWLTool
                # doesn't document this much, but this is an "order" in the
                # sense of a "specification" for running a single job. It
                # describes the inputs to the workflow.
                initialized_job_order = cwltool.main.init_job_order(
                    job_order_object,
                    options,
                    tool,
                    jobloader,
                    sys.stdout,
                    make_fs_access=runtime_context.make_fs_access,
                    input_basedir=options.basedir,
                    secret_store=runtime_context.secret_store,
                    input_required=True,
                )
            except SystemExit as e:
                if e.code == 2:  # raised by argparse's parse_args() function
                    print(
                        "\nIf both a CWL file and an input object (YAML/JSON) file were "
                        "provided, this may be the argument order." + usage_message,
                        file=sys.stderr,
                    )
                raise

            # Leave the defaults un-filled in the top-level order. The tool or
            # workflow will fill them when it runs

            for inp in tool.tool["inputs"]:
                if (
                    shortname(inp["id"]) in initialized_job_order
                    and inp["type"] == "File"
                ):
                    cast(CWLObjectType, initialized_job_order[shortname(inp["id"])])[
                        "streamable"
                    ] = inp.get("streamable", False)
                    # TODO also for nested types that contain streamable Files

            runtime_context.use_container = not options.no_container
            runtime_context.tmp_outdir_prefix = os.path.realpath(tmp_outdir_prefix)
            runtime_context.job_script_provider = job_script_provider
            runtime_context.force_docker_pull = options.force_docker_pull
            runtime_context.no_match_user = options.no_match_user
            runtime_context.no_read_only = options.no_read_only
            runtime_context.basedir = options.basedir
            if not options.bypass_file_store:
                # If we're using the file store we need to start moving output
                # files now.
                runtime_context.move_outputs = "move"

            # We instantiate an early builder object here to populate indirect
            # secondaryFile references using cwltool's library because we need
            # to resolve them before toil imports them into the filestore.
            # A second builder will be built in the job's run method when toil
            # actually starts the cwl job.
            # Note that this accesses input files for tools, so the
            # ToilFsAccess needs to be set up if we want to be able to use
            # URLs.
            builder = tool._init_job(initialized_job_order, runtime_context)

            # make sure this doesn't add listing items; if shallow_listing is
            # selected, it will discover dirs one deep and then again later on
            # (probably when the cwltool builder gets ahold of the job in the
            # CWL job's run()), producing 2+ deep listings instead of only 1.
            builder.loadListing = "no_listing"

            builder.bind_input(
                tool.inputs_record_schema,
                initialized_job_order,
                discover_secondaryFiles=True,
            )

            # Define something we can call to import a file and get its file
            # ID.
            # We cast this because import_file is overloaded depending on if we
            # pass a shared file name or not, and we know the way we call it we
            # always get a FileID out.
            file_import_function = cast(
                Callable[[str], FileID],
                functools.partial(toil.import_file, symlink=True),
            )

            # Import all the input files, some of which may be missing optional
            # files.
            fs_access = ToilFsAccess(options.basedir)
            import_files(
                file_import_function,
                fs_access,
                fileindex,
                existing,
                initialized_job_order,
                skip_broken=True,
                skip_remote=options.reference_inputs,
                bypass_file_store=options.bypass_file_store,
            )
            # Import all the files associated with tools (binaries, etc.).
            # Not sure why you would have an optional secondary file here, but
            # the spec probably needs us to support them.
            visitSteps(
                tool,
                functools.partial(
                    import_files,
                    file_import_function,
                    fs_access,
                    fileindex,
                    existing,
                    skip_broken=True,
                    skip_remote=options.reference_inputs,
                    bypass_file_store=options.bypass_file_store,
                ),
            )

            # We always expect to have processed all files that exist
            for param_name, param_value in initialized_job_order.items():
                # Loop through all the parameters for the workflow overall.
                # Drop any files that aren't either imported (for when we use
                # the file store) or available on disk (for when we don't).
                # This will properly make them cause an error later if they
                # were required.
                rm_unprocessed_secondary_files(param_value)

            logger.debug("tool %s", tool)
            try:
                wf1, _ = makeJob(
                    tool=tool,
                    jobobj={},
                    runtime_context=runtime_context,
                    parent_name=None,  # toplevel, no name needed
                    conditional=None,
                )
            except CWL_UNSUPPORTED_REQUIREMENT_EXCEPTION as err:
                logging.error(err)
                return CWL_UNSUPPORTED_REQUIREMENT_EXIT_CODE
            wf1.cwljob = initialized_job_order
            try:
                outobj = toil.start(wf1)
            except FailedJobsException as err:
                if err.exit_code == CWL_UNSUPPORTED_REQUIREMENT_EXIT_CODE:
                    # We figured out that we can't support this workflow.
                    logging.error(err)
                    logging.error(
                        "Your workflow uses a CWL requirement that Toil does not support!"
                    )
                    return CWL_UNSUPPORTED_REQUIREMENT_EXIT_CODE
                else:
                    raise

        # Now the workflow has completed. We need to make sure the outputs (and
        # inputs) end up where the user wants them to be.

        outobj = resolve_dict_w_promises(outobj)

        # Stage files. Specify destination bucket if specified in CLI
        # options. If destination bucket not passed in,
        # options.destBucket's value will be None.
        toilStageFiles(toil, outobj, outdir, destBucket=options.destBucket)

        if runtime_context.research_obj is not None:
            cwltool.cwlprov.writablebagfile.create_job(
                runtime_context.research_obj, outobj, True
            )

            def remove_at_id(doc: Any) -> None:
                if isinstance(doc, MutableMapping):
                    for key in list(doc.keys()):
                        if key == "@id":
                            del doc[key]
                        else:
                            value = doc[key]
                            if isinstance(value, MutableMapping):
                                remove_at_id(value)
                            if isinstance(value, MutableSequence):
                                for entry in value:
                                    if isinstance(value, MutableMapping):
                                        remove_at_id(entry)

            remove_at_id(outobj)
            visit_class(
                outobj,
                ("File",),
                functools.partial(add_sizes, runtime_context.make_fs_access("")),
            )
            if not document_loader:
                raise RuntimeError("cwltool loader is not set.")
            prov_dependencies = cwltool.main.prov_deps(
                workflowobj, document_loader, uri
            )
            runtime_context.research_obj.generate_snapshot(prov_dependencies)
            cwltool.cwlprov.writablebagfile.close_ro(
                runtime_context.research_obj, options.provenance
            )

        if not options.destBucket and options.compute_checksum:
            visit_class(
                outobj,
                ("File",),
                functools.partial(compute_checksums, StdFsAccess("")),
            )

        visit_class(outobj, ("File",), MutationManager().unset_generation)
        stdout.write(json.dumps(outobj, indent=4, default=str))

    return 0


def find_default_container(
    args: argparse.Namespace, builder: cwltool.builder.Builder
) -> Optional[str]:
    """Find the default constructor by consulting a Toil.options object."""
    if args.default_container:
        return str(args.default_container)
    if args.beta_use_biocontainers:
        return get_container_from_software_requirements(True, builder)
    return None<|MERGE_RESOLUTION|>--- conflicted
+++ resolved
@@ -2226,8 +2226,7 @@
                     "WritableDirectory",
                 ]:
                     os.makedirs(p.target)
-<<<<<<< HEAD
-                if not os.path.exists(p.target) and p.type in ["File", "WritableFile"]:
+                if p.type in ["File", "WritableFile"]:
                     if p.resolved.startswith("/"):
                         # Probably staging and bypassing file store. Just copy.
                         os.makedirs(os.path.dirname(p.target), exist_ok=True)
@@ -2247,23 +2246,7 @@
                             FileID.unpack(uri[len("toilfile:") :]),
                             "file://" + p.target,
                         )
-                if not os.path.exists(p.target) and p.type in [
-=======
-                if p.type in ["File", "WritableFile"]:
-                    if p.resolved.startswith("toilfile:"):
-                        # We can actually export this
-                        os.makedirs(os.path.dirname(p.target), exist_ok=True)
-                        toil.exportFile(
-                            FileID.unpack(p.resolved[len("toilfile:") :]),
-                            "file://" + p.target,
-                        )
-                    elif p.resolved.startswith("/"):
-                        # Probably staging and bypassing file store. Just copy.
-                        os.makedirs(os.path.dirname(p.target), exist_ok=True)
-                        shutil.copyfile(p.resolved, p.target)
-                    # TODO: can a toildir: "file" get here?
                 if p.type in [
->>>>>>> f60382e4
                     "CreateFile",
                     "CreateWritableFile",
                 ]:
