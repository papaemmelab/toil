--- conflicted
+++ resolved
@@ -508,23 +508,17 @@
         unitName = self.cwltool.tool.get("baseCommand", None)
         if isinstance(unitName, (MutableSequence, tuple)):
             unitName = ' '.join(unitName)
-<<<<<<< HEAD
-    
+
         try:
             displayName = str(self.cwltool.tool['id'])
         except KeyError:
             displayName = None
-        super(CWLJob, self).__init__(cores=req["cores"],
-                                     memory=(req["ram"]*(2**20)),
-                                     disk=((req["tmpdirSize"]*(2**20)) + (req["outdirSize"]*(2**20))),
-                                     unitName=unitName,
-                                     displayName=displayName)
-=======
+
         super(CWLJob, self).__init__(
             cores=req["cores"], memory=int(req["ram"]*(2**20)),
             disk=int((req["tmpdirSize"]*(2**20))+(req["outdirSize"]*(2**20))),
-            unitName=unitName)
->>>>>>> 5c249a61
+            unitName=unitName,
+            displayName=displayName)
 
         self.cwljob = cwljob
         try:
