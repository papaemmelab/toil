#!/usr/bin/env python3
# Copyright (C) 2018-2022 UCSC Computational Genomics Lab
#
# Licensed under the Apache License, Version 2.0 (the "License");
# you may not use this file except in compliance with the License.
# You may obtain a copy of the License at
#
#     http://www.apache.org/licenses/LICENSE-2.0
#
# Unless required by applicable law or agreed to in writing, software
# distributed under the License is distributed on an "AS IS" BASIS,
# WITHOUT WARRANTIES OR CONDITIONS OF ANY KIND, either express or implied.
# See the License for the specific language governing permissions and
# limitations under the License.
import asyncio
import collections
import copy
import errno
import glob
import io
import itertools
import json
import logging
import os
import re
import shlex
import shutil
import subprocess
import sys
import tempfile
import uuid

from contextlib import ExitStack, contextmanager
from graphlib import TopologicalSorter
from typing import cast, Any, Callable, Union, Dict, List, Optional, Set, Sequence, Tuple, Type, TypeVar, Iterator, \
    Iterable, Generator
from urllib.parse import urlsplit, urljoin, quote, unquote

from configargparse import ArgParser
from WDL._util import byte_size_units
from WDL.CLI import print_error
from WDL.runtime.task_container import TaskContainer
from WDL.runtime.backend.singularity import SingularityContainer
from WDL.runtime.backend.docker_swarm import SwarmContainer
import WDL.Error
import WDL.runtime.config

from toil.common import Toil, addOptions, add_wdl_options, check_and_create_default_config_file, add_cwl_options
from toil.job import AcceleratorRequirement, Job, JobFunctionWrappingJob, Promise, Promised, TemporaryID, accelerators_fully_satisfy, parse_accelerator, unwrap, unwrap_all
from toil.fileStores import FileID
from toil.fileStores.abstractFileStore import AbstractFileStore
from toil.jobStores.abstractJobStore import AbstractJobStore, UnimplementedURLException
from toil.lib.memoize import memoize
from toil.lib.conversions import convert_units, human2bytes
from toil.lib.misc import get_user_name
from toil.lib.threading import global_mutex

logger = logging.getLogger(__name__)

@contextmanager
def wdl_error_reporter(task: str, exit: bool = False, log: Callable[[str], None] = logger.critical) -> Generator[None, None, None]:
    """
    Run code in a context where WDL errors will be reported with pretty formatting.
    """

    try:
        yield
    except (
        WDL.Error.SyntaxError,
        WDL.Error.ImportError,
        WDL.Error.ValidationError,
        WDL.Error.MultipleValidationErrors,
        FileNotFoundError
    ) as e:
        log("Could not " + task)
        # These are the errors that MiniWDL's parser can raise and its reporter
        # can report. See
        # https://github.com/chanzuckerberg/miniwdl/blob/a780b1bf2db61f18de37616068968b2bb4c2d21c/WDL/CLI.py#L91-L97.
        #
        # We are going to use MiniWDL's pretty printer to print them.
        print_error(e)
        if exit:
            # Stop right now
            sys.exit(1)
        else:
            # Reraise the exception to stop
            raise

F = TypeVar('F', bound=Callable[..., Any])
def report_wdl_errors(task: str, exit: bool = False, log: Callable[[str], None] = logger.critical) -> Callable[[F], F]:
    """
    Create a decorator to report WDL errors with the given task message.
    
    Decorator can then be applied to a function, and if a WDL error happens it
    will say that it could not {task}.
    """
    def decorator(decoratee: F) -> F:
        """
        Decorate a function with WDL error reporting.
        """
        def decorated(*args: Any, **kwargs: Any) -> Any:
            """
            Run the decoratee and handle WDL errors.
            """
            with wdl_error_reporter(task, exit=exit, log=log):
                return decoratee(*args, **kwargs)
        return cast(F, decorated)
    return decorator



def potential_absolute_uris(uri: str, path: List[str], importer: Optional[WDL.Tree.Document] = None) -> Iterator[str]:
    """
    Get potential absolute URIs to check for an imported file.

    Given a URI or bare path, yield in turn all the URIs, with schemes, where we
    should actually try to find it, given that we want to search under/against
    the given paths or URIs, the current directory, and the given importing WDL
    document if any.
    """

    if uri == "":
        # Empty URIs can't come from anywhere.
        return

    # We need to brute-force find this URI relative to:
    #
    # 1. Itself if a full URI.
    #
    # 2. Importer's URL, if importer is a URL and this is a
    #    host-root-relative URL starting with / or scheme-relative
    #    starting with //, or just plain relative.
    #
    # 3. Current directory, if a relative path.
    #
    # 4. All the prefixes in "path".
    #
    # If it can't be found anywhere, we ought to (probably) throw
    # FileNotFoundError like the MiniWDL implementation does, with a
    # correct errno.
    #
    # To do this, we have AbstractFileStore.read_from_url, which can read a
    # URL into a binary-mode writable, or throw some kind of unspecified
    # exception if the source doesn't exist or can't be fetched.

    # This holds scheme-applied full URIs for all the places to search.
    full_path_list = []

    if importer is not None:
        # Add the place the imported file came form, to search first.
        full_path_list.append(Toil.normalize_uri(importer.pos.abspath))

    # Then the current directory. We need to make sure to include a filename component here or it will treat the current directory with no trailing / as a document and relative paths will look 1 level up.
    full_path_list.append(Toil.normalize_uri('.') + '/.')

    # Then the specified paths.
    # TODO:
    # https://github.com/chanzuckerberg/miniwdl/blob/e3e8ef74e80fbe59f137b0ad40b354957915c345/WDL/Tree.py#L1479-L1482
    # seems backward actually and might do these first!
    full_path_list += [Toil.normalize_uri(p) for p in path]

    # This holds all the URIs we tried and failed with.
    failures: Set[str] = set()

    for candidate_base in full_path_list:
        # Try fetching based off each base URI
        candidate_uri = urljoin(candidate_base, uri)

        if candidate_uri in failures:
            # Already tried this one, maybe we have an absolute uri input.
            continue
        logger.debug('Consider %s which is %s off of %s', candidate_uri, uri, candidate_base)

        # Try it
        yield candidate_uri
        # If we come back it didn't work
        failures.add(candidate_uri)

async def toil_read_source(uri: str, path: List[str], importer: Optional[WDL.Tree.Document]) -> WDL.ReadSourceResult:
    """
    Implementation of a MiniWDL read_source function that can use any
    filename or URL supported by Toil.

    Needs to be async because MiniWDL will await its result.
    """

    # We track our own failures for debugging
    tried = []

    for candidate_uri in potential_absolute_uris(uri, path, importer):
        # For each place to try in order
        destination_buffer = io.BytesIO()
        logger.debug('Fetching %s', candidate_uri)
        tried.append(candidate_uri)
        try:
            # TODO: this is probably sync work that would be better as async work here
            AbstractJobStore.read_from_url(candidate_uri, destination_buffer)
        except Exception as e:
            # TODO: we need to assume any error is just a not-found,
            # because the exceptions thrown by read_from_url()
            # implementations are not specified.
            logger.debug('Tried to fetch %s from %s but got %s', uri, candidate_uri, e)
            continue
        # If we get here, we got it probably.
        try:
            string_data = destination_buffer.getvalue().decode('utf-8')
        except UnicodeDecodeError:
            # But if it isn't actually unicode text, pretend it doesn't exist.
            logger.warning('Data at %s is not text; skipping!', candidate_uri)
            continue

        # Return our result and its URI. TODO: Should we de-URI files?
        return WDL.ReadSourceResult(string_data, candidate_uri)

    # If we get here we could not find it anywhere. Do exactly what MiniWDL
    # does:
    # https://github.com/chanzuckerberg/miniwdl/blob/e3e8ef74e80fbe59f137b0ad40b354957915c345/WDL/Tree.py#L1493
    # TODO: Make a more informative message?
    logger.error('Could not find %s at any of: %s', uri, tried)
    raise FileNotFoundError(errno.ENOENT, os.strerror(errno.ENOENT), uri)




# Bindings have a long type name
WDLBindings = WDL.Env.Bindings[WDL.Value.Base]

def combine_bindings(all_bindings: Sequence[WDLBindings]) -> WDLBindings:
    """
    Combine variable bindings from multiple predecessor tasks into one set for
    the current task.
    """

    # We can't just use WDL.Env.merge, because if a value is shadowed in a
    # binding, WDL.Env.merge can resurrect it to haunt us and become the
    # winning value in the merge result. See
    # <https://github.com/chanzuckerberg/miniwdl/issues/637>
    #
    # It also just strings the resolution chains of all the bindings together,
    # which is a bad plan if we aren't careful to avoid shadowing most of the
    # time. Whereas we actually routinely merge bindings of the whole current
    # environment together to propagate one or zero new values.
    #
    # So we do the merge manually.

    if len(all_bindings) == 0:
        # Combine nothing
        return WDL.Env.Bindings()
    else:
        # Sort, largest first
        all_bindings = sorted(all_bindings, key=lambda x: -len(x))

        merged = all_bindings[0]
        for bindings in all_bindings[1:]:
            for binding in bindings:
                if binding.name in merged:
                    # This is a duplicate
                    existing_value = merged[binding.name]
                    if existing_value != binding.value:
                        raise RuntimeError('Conflicting bindings for %s with values %s and %s', binding.name, existing_value, binding.value)
                    else:
                        logger.debug('Drop duplicate binding for %s', binding.name)
                else:
                    merged = merged.bind(binding.name, binding.value, binding.info)

    return merged

# TODO: Develop a Protocol that can match the logging function type more closely
def log_bindings(log_function: Callable[..., None], message: str, all_bindings: Sequence[Promised[WDLBindings]]) -> None:
    """
    Log bindings to the console, even if some are still promises.

    :param log_function: Function (like logger.info) to call to log data
    :param message: Message to log before the bindings
    :param all_bindings: A list of bindings or promises for bindings, to log
    """
    log_function(message)
    for bindings in all_bindings:
        if isinstance(bindings, WDL.Env.Bindings):
            for binding in bindings:
                log_function("%s = %s", binding.name, binding.value)
        elif isinstance(bindings, Promise):
            log_function("<Unfulfilled promise for bindings>")

def get_supertype(types: Sequence[Optional[WDL.Type.Base]]) -> WDL.Type.Base:
    """
    Get the supertype that can hold values of all the given types.
    """

    if None in types:
        # Need to allow optional values
        if len(types) == 1:
            # Only None is here
            return WDL.Type.Any(optional=True)
        if len(types) == 2:
            # None and something else
            for item in types:
                if item is not None:
                    # Return the type that's actually there, but make optional if not already.
                    return item.copy(optional=True)
            raise RuntimeError("Expected non-None in types could not be found")
        else:
            # Multiple types, and some nulls, so we need an optional Any.
            return WDL.Type.Any(optional=True)
    else:
        if len(types) == 1:
            # Only one type. It isn't None.
            the_type = types[0]
            if the_type is None:
                raise RuntimeError("The supertype cannot be None.")
            return the_type
        else:
            # Multiple types (or none). Assume Any
            return WDL.Type.Any()


def for_each_node(root: WDL.Tree.WorkflowNode) -> Iterator[WDL.Tree.WorkflowNode]:
    """
    Iterate over all WDL workflow nodes in the given node, including inputs,
    internal nodes of conditionals and scatters, and gather nodes.
    """

    yield root
    for child_node in root.children:
        if isinstance(child_node, WDL.Tree.WorkflowNode):
            for result in for_each_node(child_node):
                yield result

def recursive_dependencies(root: WDL.Tree.WorkflowNode) -> Set[str]:
    """
    Get the combined workflow_node_dependencies of root and everything under
    it, which are not on anything in that subtree.

    Useful because section nodes can have internal nodes with dependencies not
    reflected in those of the section node itself.
    """

    # What are all dependencies?
    needed: Set[str] = set()
    # And what dependencies are provided internally?
    provided: Set[str] = set()

    for node in for_each_node(root):
        # Record everything each node needs
        needed |= node.workflow_node_dependencies
        # And the ID it makes
        provided.add(node.workflow_node_id)

    # And produce the diff
    return needed - provided

# We define a URI scheme kind of like but not actually compatible with the one
# we use for CWL. CWL brings along the file basename in its file type, but
# WDL.Value.File doesn't. So we need to make sure we stash that somewhere in
# the URI.
# TODO: We need to also make sure files from the same source directory end up
# in the same destination directory, when dealing with basename conflicts.

TOIL_URI_SCHEME = 'toilfile:'

def pack_toil_uri(file_id: FileID, dir_id: uuid.UUID, file_basename: str) -> str:
    """
    Encode a Toil file ID and its source path in a URI that starts with the scheme in TOIL_URI_SCHEME.
    """

    # We urlencode everything, including any slashes. We need to use a slash to
    # set off the actual filename, so the WDL standard library basename
    # function works correctly.
    return f"{TOIL_URI_SCHEME}{quote(file_id.pack(), safe='')}/{quote(str(dir_id))}/{quote(file_basename, safe='')}"

def unpack_toil_uri(toil_uri: str) -> Tuple[FileID, str, str]:
    """
    Unpack a URI made by make_toil_uri to retrieve the FileID and the basename
    (no path prefix) that the file is supposed to have.
    """

    # Split out scheme and rest of URL
    parts = toil_uri.split(':')
    if len(parts) != 2:
        raise ValueError(f"Wrong number of colons in URI: {toil_uri}")
    if parts[0] + ':' != TOIL_URI_SCHEME:
        raise ValueError(f"URI doesn't start with {TOIL_URI_SCHEME} and should: {toil_uri}")
    # Split encoded file ID from filename
    parts = parts[1].split('/')
    if len(parts) != 3:
        raise ValueError(f"Wrong number of path segments in URI: {toil_uri}")
    file_id = FileID.unpack(unquote(parts[0]))
    parent_id = unquote(parts[1])
    file_basename = unquote(parts[2])

    return file_id, parent_id, file_basename

def evaluate_output_decls(output_decls: List[WDL.Tree.Decl], all_bindings: WDL.Env.Bindings[WDL.Value.Base], standard_library: WDL.StdLib.Base) -> WDL.Env.Bindings[WDL.Value.Base]:
    """
    Evaluate output decls with a given bindings environment and standard library.
    Creates a new bindings object that only contains the bindings from the given decls.
    Guarantees that each decl in `output_decls` can access the variables defined by the previous ones.
    :param all_bindings: Environment to use when evaluating decls
    :param output_decls: Decls to evaluate
    :param standard_library: Standard library
    :return: New bindings object with only the output_decls
    """
    # all_bindings contains output + previous bindings so that the output can reference its own declarations
    # output_bindings only contains the output bindings themselves so that bindings from sections such as the input aren't included
    output_bindings: WDL.Env.Bindings[WDL.Value.Base] = WDL.Env.Bindings()
    for output_decl in output_decls:
        output_value = evaluate_decl(output_decl, all_bindings, standard_library)
        all_bindings = all_bindings.bind(output_decl.name, output_value)
        output_bindings = output_bindings.bind(output_decl.name, output_value)
    return output_bindings

class NonDownloadingSize(WDL.StdLib._Size):
    """
    WDL size() implementation that avoids downloading files.

    MiniWDL's default size() implementation downloads the whole file to get its
    size. We want to be able to get file sizes from code running on the leader,
    where there may not be space to download the whole file. So we override the
    fancy class that implements it so that we can handle sizes for FileIDs
    using the FileID's stored size info.
    """

    def _call_eager(self, expr: "WDL.Expr.Apply", arguments: List[WDL.Value.Base]) -> WDL.Value.Base:
        """
        Replacement evaluation implementation that avoids downloads.
        """

        # Get all the URIs of files that actually are set.
        file_uris: List[str] = [f.value for f in arguments[0].coerce(WDL.Type.Array(WDL.Type.File(optional=True))).value if not isinstance(f, WDL.Value.Null)]

        total_size = 0.0
        for uri in file_uris:
            # Sum up the sizes of all the files, if any.
            if uri.startswith(TOIL_URI_SCHEME):
                # This is a Toil File ID we encoded; we have the size
                # available.
                file_id, _, _ = unpack_toil_uri(uri)
                # Use the encoded size
                total_size += file_id.size
            else:
                # We need to fetch it and get its size.
                total_size += os.path.getsize(self.stdlib._devirtualize_filename(uri))

        if len(arguments) > 1:
            # Need to convert units. See
            # <https://github.com/chanzuckerberg/miniwdl/blob/498dc98d08e3ea3055b34b5bec408ae51dae0f0f/WDL/StdLib.py#L735-L740>
            unit_name: str = arguments[1].coerce(WDL.Type.String()).value
            if unit_name not in byte_size_units:
                raise WDL.Error.EvalError(expr, "size(): invalid unit " + unit_name)
            # Divide down to the right unit
            total_size /= float(byte_size_units[unit_name])

        # Return the result as a WDL float value
        return WDL.Value.Float(total_size)


# Both the WDL code itself **and** the commands that it runs will deal in
# "virtualized" filenames.

# We have to guarantee that "When a WDL author uses a File input in their
# Command Section, the fully qualified, localized path to the file is
# substituted when that declaration is referenced in the command template."

# This has to be true even if the File is the result of a WDL function that is
# run *during* the evaluation of the command string, via a placeholder
# expression evaluation.

# Really there are 3 filename spaces in play: Toil filestore URLs,
# outside-the-container host filenames, and inside-the-container filenames. But
# the MiniWDL machinery only gives us 2 levels to work with: "virtualized"
# (visible to the workflow) and "devirtualized" (openable by this process).

# So we sneakily swap out what "virtualized" means. Usually (as provided by
# ToilWDLStdLibBase) a "virtualized" filename is the Toil filestore URL space.
# But when evaluating a task command, we switch things so that the
# "virtualized" space is the inside-the-container filename space (by
# devirtualizing and then host-to-container-mapping all the visible files, and
# then using ToilWDLStdLibTaskCommand for evaluating expressions, and then
# going back from container to host space after the command). At all times the
# "devirtualized" space is outside-the-container host filenames.

class ToilWDLStdLibBase(WDL.StdLib.Base):
    """
    Standard library implementation for WDL as run on Toil.
    """
    def __init__(self, file_store: AbstractFileStore, execution_dir: Optional[str] = None):
        """
        Set up the standard library.
        """
        # TODO: Just always be the 1.2 standard library.
        wdl_version = "1.2"
        # Where should we be writing files that write_file() makes?
        write_dir = file_store.getLocalTempDir()
        # Set up miniwdl's implementation (which may be WDL.StdLib.TaskOutputs)
        super().__init__(wdl_version, write_dir)

        # Replace the MiniWDL size() implementation with one that doesn't need
        # to always download the file.
        self.size = NonDownloadingSize(self)

        # Keep the file store around so we can access files.
        self._file_store = file_store

        # UUID to differentiate which node files are virtualized from
        self._parent_dir_to_ids: Dict[str, uuid.UUID] = dict()

        self._execution_dir = execution_dir

    def _is_url(self, filename: str, schemes: List[str] = ['http:', 'https:', 's3:', 'gs:', TOIL_URI_SCHEME]) -> bool:
        """
        Decide if a filename is a known kind of URL
        """
        for scheme in schemes:
            if filename.startswith(scheme):
                return True
        return False

    @memoize
    def _devirtualize_filename(self, filename: str) -> str:
        """
        'devirtualize' filename passed to a read_* function: return a filename that can be open()ed
        on the local host.
        """

        # TODO: Support people doing path operations (join, split, get parent directory) on the virtualized filenames.
        # TODO: For task inputs, we are supposed to make sure to put things in the same directory if they came from the same directory. See <https://github.com/openwdl/wdl/blob/main/versions/1.0/SPEC.md#task-input-localization>
        if filename.startswith(TOIL_URI_SCHEME):
            # This is a reference to the Toil filestore.
            # Deserialize the FileID
            file_id, parent_id, file_basename = unpack_toil_uri(filename)

            # Decide where it should be put
            # This is a URI with the "parent" UUID attached to the filename
            # Use UUID as folder name rather than a new temp folder to reduce internal clutter
            dir_path = os.path.join(self._file_store.localTempDir, parent_id)
            if not os.path.exists(parent_id):
                os.mkdir(dir_path)
            # Put the UUID in the destination path in order for tasks to see where to put files depending on their parents
            dest_path = os.path.join(dir_path, file_basename)

            # And get a local path to the file
            result = self._file_store.readGlobalFile(file_id, dest_path)
        elif self._is_url(filename):
            # This is some other URL that we think Toil knows how to read.
            # Import into the job store from here and then download to the node.
            # TODO: Can we predict all the URLs that can be used up front and do them all on the leader, where imports are meant to happen?
            imported = self._file_store.import_file(filename)
            if imported is None:
                raise FileNotFoundError(f"Could not import URL {filename}")
            # And get a local path to the file
            result = self._file_store.readGlobalFile(imported)
        else:
            # This is a local file
            # To support relative paths, join the execution dir and filename
            # if filename is already an abs path, join() will do nothing
            if self._execution_dir is not None:
                result = os.path.join(self._execution_dir, filename)
            else:
                result = filename

        logger.debug('Devirtualized %s as openable file %s', filename, result)
        if not os.path.exists(result):
            raise RuntimeError(f"Virtualized file {filename} looks like a local file but isn't!")
        return result

    def _virtualize_filename(self, filename: str) -> str:
        """
        from a local path in write_dir, 'virtualize' into the filename as it should present in a
        File value
        """
        if self._is_url(filename):
            # Already virtual
            logger.debug('Already virtualized %s as WDL file %s', filename, filename)
            return filename

        # Otherwise this is a local file and we want to fake it as a Toil file store file

        # To support relative paths from execution directory, join the execution dir and filename
        # If filename is already an abs path, join() will not do anything
        if self._execution_dir is not None:
            file_id = self._file_store.writeGlobalFile(os.path.join(self._execution_dir, filename))
        else:
            file_id = self._file_store.writeGlobalFile(filename)
        dir = os.path.dirname(os.path.abspath(filename)) # is filename always an abspath?
        parent_id = self._parent_dir_to_ids.setdefault(dir, uuid.uuid4())
        result = pack_toil_uri(file_id, parent_id, os.path.basename(filename))
        logger.debug('Virtualized %s as WDL file %s', filename, result)
        return result

class ToilWDLStdLibTaskCommand(ToilWDLStdLibBase):
    """
    Standard library implementation to use inside a WDL task command evaluation.

    Expects all the filenames in variable bindings to be container-side paths;
    these are the "virtualized" filenames, while the "devirtualized" filenames
    are host-side paths.
    """

    def __init__(self, file_store: AbstractFileStore, container: TaskContainer):
        """
        Set up the standard library for the task command section.
        """

        # TODO: Don't we want to make sure we don't actually use the file store?
        super().__init__(file_store)
        self.container = container

    @memoize
    def _devirtualize_filename(self, filename: str) -> str:
        """
        Go from a virtualized WDL-side filename to a local disk filename.

        Any WDL-side filenames which are paths will be paths in the container.
        """
        if self._is_url(filename):
            # We shouldn't have to deal with URLs here; we want to have exactly
            # two nicely stacked/back-to-back layers of virtualization, joined
            # on the out-of-container paths.
            raise RuntimeError(f"File {filename} is a URL but should already be an in-container-virtualized filename")

        # If this is a local path it will be in the container. Make sure we
        # use the out-of-container equivalent.
        result = self.container.host_path(filename)

        if result is None:
            # We really shouldn't have files in here that we didn't virtualize.
            raise RuntimeError(f"File {filename} in container is not mounted from the host and can't be opened from the host")

        logger.debug('Devirtualized %s as out-of-container file %s', filename, result)
        return result


    def _virtualize_filename(self, filename: str) -> str:
        """
        From a local path in write_dir, 'virtualize' into the filename as it should present in a
        File value, when substituted into a command in the container.
        """

        if filename not in self.container.input_path_map:
            # Mount the file.
            self.container.add_paths([filename])

        result = self.container.input_path_map[filename]

        logger.debug('Virtualized %s as WDL file %s', filename, result)
        return result

class ToilWDLStdLibTaskOutputs(ToilWDLStdLibBase, WDL.StdLib.TaskOutputs):
    """
    Standard library implementation for WDL as run on Toil, with additional
    functions only allowed in task output sections.
    """

    def __init__(self, file_store: AbstractFileStore, stdout_path: str, stderr_path: str, current_directory_override: Optional[str] = None):
        """
        Set up the standard library for a task output section. Needs to know
        where standard output and error from the task have been stored.

        If current_directory_override is set, resolves relative paths and globs
        from there instead of from the real current directory.
        """

        # Just set up as ToilWDLStdLibBase, but it will call into
        # WDL.StdLib.TaskOutputs next.
        super().__init__(file_store)

        # Remember task putput files
        self._stdout_path = stdout_path
        self._stderr_path = stderr_path

        # Remember current directory
        self._current_directory_override = current_directory_override

        # We need to attach implementations for WDL's stdout(), stderr(), and glob().
        # TODO: Can we use the fancy decorators instead of this wizardry?
        setattr(
            self,
            "stdout",
            WDL.StdLib.StaticFunction("stdout", [], WDL.Type.File(), self._stdout),
        )
        setattr(
            self,
            "stderr",
            WDL.StdLib.StaticFunction("stderr", [], WDL.Type.File(), self._stderr),
        )
        setattr(
            self,
            "glob",
            WDL.StdLib.StaticFunction("glob", [WDL.Type.String()], WDL.Type.Array(WDL.Type.File()), self._glob),
        )

    def _stdout(self) -> WDL.Value.File:
        """
        Get the standard output of the command that ran, as a WDL File, outside the container.
        """
        return WDL.Value.File(self._stdout_path)

    def _stderr(self) -> WDL.Value.File:
        """
        Get the standard error of the command that ran, as a WDL File, outside the container.
        """
        return WDL.Value.File(self._stderr_path)

    def _glob(self, pattern: WDL.Value.String) -> WDL.Value.Array:
        """
        Get a WDL Array of WDL Files left behind by the job that ran, matching the given glob pattern, outside the container.
        """

        # Unwrap the pattern
        pattern_string = pattern.coerce(WDL.Type.String()).value

        # The spec says we really are supposed to invoke `bash` and pass it
        # `echo <the pattern>`, and that `bash` is allowed to be
        # "non-standard", so if you use a Docker image you could ship any code
        # you want as "bash" and we have to run it and then filter out the
        # directories.

        # Problem: `echo <the pattern>` just dumps space-delimited filenames which may themselves contain spaces, so we can't actually correctly recover them, if we need to allow for `echo <the pattern>` being able to do arbitrary things in the container's Bash other than interpreting the pattern
        # So we send a little Bash script that can delimit the files with something, and assume the Bash really is a Bash.

        # This needs to run in the work directory that the container used, if any.
        work_dir = '.' if not self._current_directory_override else self._current_directory_override

        # TODO: get this to run in the right container if there is one
        # Bash (now?) has a compgen builtin for shell completion that can evaluate a glob where the glob is in a quotes string that might have spaces in it. See <https://unix.stackexchange.com/a/616608>.
        # This will handle everything except newlines in the filenames.
        # TODO: Newlines in the filenames?
        # Since compgen will return 1 if nothing matches, we need to allow a failing exit code here.
        lines = subprocess.run(['bash', '-c', 'cd ' + shlex.quote(work_dir) + ' && compgen -G ' + shlex.quote(pattern_string)], stdout=subprocess.PIPE).stdout.decode('utf-8')

        # Get each name that is a file
        results = []
        for line in lines.split('\n'):
            if not line:
                continue
            if not line.startswith('/'):
                # Make sure to be working with absolute paths since the glob
                # might not share our current directory
                line = os.path.join(work_dir, line)
            if not os.path.isfile(line):
                continue
            results.append(line)

        # Just turn them all into WDL File objects with local disk out-of-container names.
        return WDL.Value.Array(WDL.Type.File(), [WDL.Value.File(x) for x in results])

    @memoize
    def _devirtualize_filename(self, filename: str) -> str:
        """
        Go from a virtualized WDL-side filename to a local disk filename.

        Any WDL-side filenames which are relative will be relative to the
        current directory override, if set.
        """
        if not self._is_url(filename) and not filename.startswith('/'):
            # We are getting a bare relative path from the WDL side.
            # Find a real path to it relative to the current directory override.
            work_dir = '.' if not self._current_directory_override else self._current_directory_override
            filename = os.path.join(work_dir, filename)

        return super()._devirtualize_filename(filename)

    def _virtualize_filename(self, filename: str) -> str:
        """
        Go from a local disk filename to a virtualized WDL-side filename.

        Any relative paths will be relative to the current directory override,
        if set, to account for how they might not be *real* devirtualized
        filenames.
        """

        if not self._is_url(filename) and not filename.startswith('/'):
            # We are getting a bare relative path the supposedly devirtualized side.
            # Find a real path to it relative to the current directory override.
            work_dir = '.' if not self._current_directory_override else self._current_directory_override
            filename = os.path.join(work_dir, filename)

        return super()._virtualize_filename(filename)

def evaluate_named_expression(context: Union[WDL.Error.SourceNode, WDL.Error.SourcePosition], name: str, expected_type: Optional[WDL.Type.Base], expression: Optional[WDL.Expr.Base], environment: WDLBindings, stdlib: WDL.StdLib.Base) -> WDL.Value.Base:
    """
    Evaluate an expression when we know the name of it.
    """

    if expression is None:
        if expected_type and expected_type.optional:
            # We can just leave the value as null
            value: WDL.Value.Base = WDL.Value.Null()
        else:
            raise WDL.Error.EvalError(context, "Cannot evaluate no expression for " + name)
    else:
        logger.debug("Evaluate expression for %s: %s", name, expression)
        try:
            if expected_type:
                # Make sure the types are allowed
                expression.typecheck(expected_type)

            # Do the actual evaluation
            value = expression.eval(environment, stdlib)
        except Exception:
            # If something goes wrong, dump.
            logger.exception("Expression evaluation failed for %s: %s", name, expression)
            log_bindings(logger.error, "Expression was evaluated in:", [environment])
            raise

    if expected_type:
        # Coerce to the type it should be.
        value = value.coerce(expected_type)

    return value

def evaluate_decl(node: WDL.Tree.Decl, environment: WDLBindings, stdlib: WDL.StdLib.Base) -> WDL.Value.Base:
    """
    Evaluate the expression of a declaration node, or raise an error.
    """

    return evaluate_named_expression(node, node.name, node.type, node.expr, environment, stdlib)

def evaluate_call_inputs(context: Union[WDL.Error.SourceNode, WDL.Error.SourcePosition], expressions: Dict[str, WDL.Expr.Base], environment: WDLBindings, stdlib: WDL.StdLib.Base, inputs_dict: Optional[Dict[str, WDL.Type.Base]] = None) -> WDLBindings:
    """
    Evaluate a bunch of expressions with names, and make them into a fresh set of bindings. `inputs_dict` is a mapping of
    variable names to their expected type for the input decls in a task.
    """
    new_bindings: WDLBindings = WDL.Env.Bindings()
    for k, v in expressions.items():
        # Add each binding in turn
        # If the expected type is optional, then don't type check the lhs and rhs as miniwdl will return a StaticTypeMismatch error, so pass in None
        expected_type = None
        if not v.type.optional and inputs_dict is not None:
            # This is done to enable passing in a string into a task input of file type
            expected_type = inputs_dict.get(k, None)
        new_bindings = new_bindings.bind(k, evaluate_named_expression(context, k, expected_type, v, environment, stdlib))
    return new_bindings

def evaluate_defaultable_decl(node: WDL.Tree.Decl, environment: WDLBindings, stdlib: WDL.StdLib.Base) -> WDL.Value.Base:
    """
    If the name of the declaration is already defined in the environment, return its value. Otherwise, return the evaluated expression.
    """

    try:
        if node.name in environment and not isinstance(environment[node.name], WDL.Value.Null):
            logger.debug('Name %s is already defined with a non-null value, not using default', node.name)
            if not isinstance(environment[node.name], type(node.type)):
                return environment[node.name].coerce(node.type)
            else:
                return environment[node.name]
        else:
            if node.type is not None and not node.type.optional and node.expr is None:
                # We need a value for this but there isn't one.
                raise WDL.Error.EvalError(node, f"Value for {node.name} was not provided and no default value is available")
            logger.info('Defaulting %s to %s', node.name, node.expr)
            return evaluate_decl(node, environment, stdlib)
    except Exception:
        # If something goes wrong, dump.
        logger.exception("Evaluation failed for %s", node)
        log_bindings(logger.error, "Statement was evaluated in:", [environment])
        raise

# TODO: make these stdlib methods???
def devirtualize_files(environment: WDLBindings, stdlib: WDL.StdLib.Base) -> WDLBindings:
    """
    Make sure all the File values embedded in the given bindings point to files
    that are actually available to command line commands.
    The same virtual file always maps to the same devirtualized filename even with duplicates
    """
    return map_over_files_in_bindings(environment, stdlib._devirtualize_filename)

def virtualize_files(environment: WDLBindings, stdlib: WDL.StdLib.Base) -> WDLBindings:
    """
    Make sure all the File values embedded in the given bindings point to files
    that are usable from other machines.
    """

    return map_over_files_in_bindings(environment, stdlib._virtualize_filename)

def add_paths(task_container: TaskContainer, host_paths: Iterable[str]) -> None:
    """
    Based off of WDL.runtime.task_container.add_paths from miniwdl
    Maps the host path to the container paths
    """
    # partition the files by host directory
    host_paths_by_dir: Dict[str, Set[str]] = {}
    for host_path in host_paths:
        host_path_strip = host_path.rstrip("/")
        if host_path not in task_container.input_path_map and host_path_strip not in task_container.input_path_map:
            if not os.path.exists(host_path_strip):
                raise WDL.Error.InputError("input path not found: " + host_path)
            host_paths_by_dir.setdefault(os.path.dirname(host_path_strip), set()).add(host_path)
    # for each such partition of files
    # - if there are no basename collisions under input subdirectory 0, then mount them there.
    # - otherwise, mount them in a fresh subdirectory
    subd = 0
    id_to_subd: Dict[str, str] = {}
    for paths in host_paths_by_dir.values():
        based = os.path.join(task_container.container_dir, "work/_miniwdl_inputs")
        for host_path in paths:
            parent_id = os.path.basename(os.path.dirname(host_path))
            if id_to_subd.get(parent_id, None) is None:
                id_to_subd[parent_id] = str(subd)
                subd += 1
            host_path_subd = id_to_subd[parent_id]
            container_path = os.path.join(based, host_path_subd, os.path.basename(host_path.rstrip("/")))
            if host_path.endswith("/"):
                container_path += "/"
            assert container_path not in task_container.input_path_map_rev, f"{container_path}, {task_container.input_path_map_rev}"
            task_container.input_path_map[host_path] = container_path
            task_container.input_path_map_rev[container_path] = host_path

def import_files(environment: WDLBindings, toil: Toil, path: Optional[List[str]] = None) -> WDLBindings:
    """
    Make sure all File values embedded in the given bindings are imported,
    using the given Toil object.

    :param path: If set, try resolving input location relative to the URLs or
                 directories in this list.
    """
    path_to_id: Dict[str, uuid.UUID] = {}
    @memoize
    def import_file_from_uri(uri: str) -> str:
        """
        Import a file from a URI and return a virtualized filename for it.
        """

        tried = []
        for candidate_uri in potential_absolute_uris(uri, path if path is not None else []):
            # Try each place it could be according to WDL finding logic.
            tried.append(candidate_uri)
            try:
                # Try to import the file. Don't raise if we can't find it, just
                # return None!
                imported = toil.import_file(candidate_uri, check_existence=False)
            except UnimplementedURLException as e:
                # We can't find anything that can even support this URL scheme.
                # Report to the user, they are probably missing an extra.
                logger.critical('Error: ' + str(e))
                sys.exit(1)
            except Exception:
                # Something went wrong besides the file not being found. Maybe
                # we have no auth.
                logger.error("Something went wrong importing %s", candidate_uri)
                raise
            if imported is None:
                # Wasn't found there
                continue
            logger.info('Imported %s', candidate_uri)

            # Work out what the basename for the file was
            file_basename = os.path.basename(urlsplit(candidate_uri).path)

            if file_basename == "":
                # We can't have files with no basename because we need to
                # download them at that basename later.
                raise RuntimeError(f"File {candidate_uri} has no basename and so cannot be a WDL File")

            # Was actually found
            # Pack a UUID of the parent directory
            dir_id = path_to_id.setdefault(os.path.dirname(candidate_uri), uuid.uuid4())

            return pack_toil_uri(imported, dir_id, file_basename)

        # If we get here we tried all the candidates
        raise RuntimeError(f"Could not find {uri} at any of: {tried}")

    return map_over_files_in_bindings(environment, import_file_from_uri)

def drop_missing_files(environment: WDLBindings, current_directory_override: Optional[str] = None) -> WDLBindings:
    """
    Make sure all the File values embedded in the given bindings point to files
    that exist, or are null.

    Files must not be virtualized.
    """

    # Determine where to evaluate relative paths relative to
    work_dir = '.' if not current_directory_override else current_directory_override

    def drop_if_missing(value_type: WDL.Type.Base, filename: str) -> Optional[str]:
        """
        Return None if a file doesn't exist, or its path if it does.
        """
        effective_path = os.path.abspath(os.path.join(work_dir, filename))
        if os.path.exists(effective_path):
            return filename
        else:
            logger.debug('File %s with type %s does not actually exist at %s', filename, value_type, effective_path)
            return None

    return map_over_typed_files_in_bindings(environment, drop_if_missing)

def get_file_paths_in_bindings(environment: WDLBindings) -> List[str]:
    """
    Get the paths of all files in the bindings. Doesn't guarantee that
    duplicates are removed.

    TODO: Duplicative with WDL.runtime.task._fspaths, except that is internal
    and supports Direcotry objects.
    """

    paths = []
    map_over_files_in_bindings(environment, lambda x: paths.append(x))
    return paths

def map_over_typed_files_in_bindings(environment: WDLBindings, transform: Callable[[WDL.Type.Base, str], Optional[str]]) -> WDLBindings:
    """
    Run all File values embedded in the given bindings through the given
    transformation function.

    TODO: Replace with WDL.Value.rewrite_env_paths or WDL.Value.rewrite_files
    """

    return environment.map(lambda b: map_over_typed_files_in_binding(b, transform))

def map_over_files_in_bindings(bindings: WDLBindings, transform: Callable[[str], Optional[str]]) -> WDLBindings:
    """
    Run all File values' types and values embedded in the given bindings
    through the given transformation function.

    TODO: Replace with WDL.Value.rewrite_env_paths or WDL.Value.rewrite_files
    """

    return map_over_typed_files_in_bindings(bindings, lambda _, x: transform(x))


def map_over_typed_files_in_binding(binding: WDL.Env.Binding[WDL.Value.Base], transform: Callable[[WDL.Type.Base, str], Optional[str]]) -> WDL.Env.Binding[WDL.Value.Base]:
    """
    Run all File values' types and values embedded in the given binding's value through the given
    transformation function.
    """

    return WDL.Env.Binding(binding.name, map_over_typed_files_in_value(binding.value, transform), binding.info)

# TODO: We want to type this to say, for anything descended from a WDL type, we
# return something descended from the same WDL type or a null. But I can't
# quite do that with generics, since you could pass in some extended WDL value
# type we've never heard of and expect to get one of those out.
#
# For now we assume that any types extending the WDL value types will implement
# compatible constructors.
def map_over_typed_files_in_value(value: WDL.Value.Base, transform: Callable[[WDL.Type.Base, str], Optional[str]]) -> WDL.Value.Base:
    """
    Run all File values embedded in the given value through the given
    transformation function.

    If the transform returns None, the file value is changed to Null.

    The transform has access to the type information for the value, so it knows
    if it may return None, depending on if the value is optional or not.

    The transform is *allowed* to return None only if the mapping result won't
    actually be used, to allow for scans. So error checking needs to be part of
    the transform itself.
    """

    if isinstance(value, WDL.Value.File):
        # This is a file so we need to process it
        new_path = transform(value.type, value.value)
        if new_path is None:
            # Assume the transform checked types if we actually care about the
            # result.
            return WDL.Value.Null()
        else:
            # Make whatever the value is around the new path.
            # TODO: why does this need casting?
            return WDL.Value.File(new_path, value.expr)
    elif isinstance(value, WDL.Value.Array):
        # This is an array, so recurse on the items
        return WDL.Value.Array(value.type.item_type, [map_over_typed_files_in_value(v, transform) for v in value.value], value.expr)
    elif isinstance(value, WDL.Value.Map):
        # This is a map, so recurse on the members of the items, which are tuples (but not wrapped as WDL Pair objects)
        # TODO: Can we avoid a cast in a comprehension if we get MyPy to know that each pair is always a 2-element tuple?
        return WDL.Value.Map(value.type.item_type, [cast(Tuple[WDL.Value.Base, WDL.Value.Base], tuple((map_over_typed_files_in_value(v, transform) for v in pair))) for pair in value.value], value.expr)
    elif isinstance(value, WDL.Value.Pair):
        # This is a pair, so recurse on the left and right items
        return WDL.Value.Pair(value.type.left_type, value.type.right_type, cast(Tuple[WDL.Value.Base, WDL.Value.Base], tuple((map_over_typed_files_in_value(v, transform) for v in value.value))), value.expr)
    elif isinstance(value, WDL.Value.Struct):
        # This is a struct, so recurse on the values in the backing dict
        return WDL.Value.Struct(cast(Union[WDL.Type.StructInstance, WDL.Type.Object], value.type), {k: map_over_typed_files_in_value(v, transform) for k, v in value.value.items()}, value.expr)
    else:
        # All other kinds of value can be passed through unmodified.
        return value

class WDLBaseJob(Job):
    """
    Base job class for all WDL-related jobs.

    Responsible for post-processing returned bindings, to do things like add in
    null values for things not defined in a section. Post-processing operations
    can be added onto any job before it is saved, and will be applied as long
    as the job's run method calls postprocess().
    """

    def __init__(self, execution_dir: Optional[str] = None, **kwargs: Any) -> None:
        """
        Make a WDL-related job.

        Makes sure the global recursive call limit is high enough to allow
        MiniWDL's extremely deep WDL structures to be pickled. We handle this
        in the constructor because it needs to happen in the leader and the
        worker before a job body containing MiniWDL structures can be saved.
        """

        # Default everything to being a local job
        if 'local' not in kwargs:
            kwargs['local'] = True

        super().__init__(**kwargs)

        # The jobs can't pickle under the default Python recursion limit of
        # 1000 because MiniWDL data structures are very deep.
        # TODO: Dynamically determine how high this needs to be to serialize the structures we actually have.
        # TODO: Make sure C-level stack size is also big enough for this.
        sys.setrecursionlimit(10000)

        # We need an ordered list of postprocessing steps to apply, because we
        # may have coalesced postprocessing steps deferred by several levels of
        # jobs returning other jobs' promised RVs.
        self._postprocessing_steps: List[Tuple[str, Union[str, Promised[WDLBindings]]]] = []

        self._execution_dir = execution_dir

    # TODO: We're not allowed by MyPy to override a method and widen the return
    # type, so this has to be Any.
    def run(self, file_store: AbstractFileStore) -> Any:
        """
        Run a WDL-related job.

        Remember to decorate non-trivial overrides with :func:`report_wdl_errors`.
        """
        # Make sure that pickle is prepared to save our return values, which
        # might take a lot of recursive calls. TODO: This might be because
        # bindings are actually linked lists or something?
        sys.setrecursionlimit(10000)

    def then_underlay(self, underlay: Promised[WDLBindings]) -> None:
        """
        Apply an underlay of backup bindings to the result.
        """
        logger.debug("Underlay %s after %s", underlay, self)
        self._postprocessing_steps.append(("underlay", underlay))

    def then_remove(self, remove: Promised[WDLBindings]) -> None:
        """
        Remove the given bindings from the result.
        """
        logger.debug("Remove %s after %s", remove, self)
        self._postprocessing_steps.append(("remove", remove))

    def then_namespace(self, namespace: str) -> None:
        """
        Put the result bindings into a namespace.
        """
        logger.debug("Namespace %s after %s", namespace, self)
        self._postprocessing_steps.append(("namespace", namespace))

    def then_overlay(self, overlay: Promised[WDLBindings]) -> None:
        """
        Overlay the given bindings on top of the (possibly namespaced) result.
        """
        logger.debug("Overlay %s after %s", overlay, self)
        self._postprocessing_steps.append(("overlay", overlay))

    def postprocess(self, bindings: WDLBindings) -> WDLBindings:
        """
        Apply queued changes to bindings.

        Should be applied by subclasses' run() implementations to their return
        values.
        """

        for action, argument in self._postprocessing_steps:

            logger.debug("Apply postprocessing setp: (%s, %s)", action, argument)

            # Interpret the mini language of postprocessing steps.
            # These are too small to justify being their own separate jobs.
            if action == "underlay":
                if not isinstance(argument, WDL.Env.Bindings):
                    raise RuntimeError("Wrong postprocessing argument type")
                # We want to apply values from the underlay if not set in the bindings
                bindings = combine_bindings([bindings, argument.subtract(bindings)])
            elif action == "remove":
                if not isinstance(argument, WDL.Env.Bindings):
                    raise RuntimeError("Wrong postprocessing argument type")
                # We need to take stuff out of scope
                bindings = bindings.subtract(argument)
            elif action == "namespace":
                if not isinstance(argument, str):
                    raise RuntimeError("Wrong postprocessing argument type")
                # We are supposed to put all our results in a namespace
                bindings = bindings.wrap_namespace(argument)
            elif action == "overlay":
                if not isinstance(argument, WDL.Env.Bindings):
                    raise RuntimeError("Wrong postprocessing argument type")
                # We want to apply values from the overlay over the bindings
                bindings = combine_bindings([bindings.subtract(argument), argument])
            else:
                raise RuntimeError(f"Unknown postprocessing action {action}")

        return bindings

    def defer_postprocessing(self, other: "WDLBaseJob") -> None:
        """
        Give our postprocessing steps to a different job.

        Use this when you are returning a promise for bindings, on the job that issues the promise.
        """

        other._postprocessing_steps += self._postprocessing_steps
        self._postprocessing_steps = []

        logger.debug("Assigned postprocessing steps from %s to %s", self, other)


class WDLTaskJob(WDLBaseJob):
    """
    Job that runs a WDL task.

    Responsible for evaluating the input declarations for unspecified inputs,
    evaluating the runtime section, re-scheduling if resources are not
    available, running any command, and evaluating the outputs.

    All bindings are in terms of task-internal names.
    """

    def __init__(self, task: WDL.Tree.Task, prev_node_results: Sequence[Promised[WDLBindings]], task_id: List[str], namespace: str, **kwargs: Any) -> None:
        """
        Make a new job to run a task.

        :param namespace: The namespace that the task's *contents* exist in.
               The caller has alredy added the task's own name.
        """

        # This job should not be local because it represents a real workflow task.
        # TODO: Instead of re-scheduling with more resources, add a local
        # "wrapper" job like CWL uses to determine the actual requirements.
        super().__init__(unitName=namespace, displayName=namespace, local=False, **kwargs)

        logger.info("Preparing to run task %s as %s", task.name, namespace)

        self._task = task
        self._prev_node_results = prev_node_results
        self._task_id = task_id
        self._namespace = namespace

    def can_fake_root(self) -> bool:
        """
        Determie if --fakeroot is likely to work for Singularity.
        """

        # We need to have an entry for our user in /etc/subuid to grant us a range of UIDs to use, for fakeroot to work.
        try:
            subuid_file = open('/etc/subuid')
        except OSError as e:
            logger.warning('Cannot open /etc/subuid due to %s; assuming no subuids available', e)
            return False
        username = get_user_name()
        for line in subuid_file:
            if line.split(':')[0].strip() == username:
                # We have a line assigning subuids
                return True
        # If there is no line, we have no subuids
        logger.warning('No subuids are assigned to %s; cannot fake root.', username)
        return False

    @report_wdl_errors("run task")
    def run(self, file_store: AbstractFileStore) -> Promised[WDLBindings]:
        """
        Actually run the task.
        """
        super().run(file_store)
        logger.info("Running task %s (%s) called as %s", self._task.name, self._task_id, self._namespace)

        # Combine the bindings we get from previous jobs.
        # For a task we are only passed the inside-the-task namespace.
        bindings = combine_bindings(unwrap_all(self._prev_node_results))
        # Set up the WDL standard library
        # UUID to use for virtualizing files
        standard_library = ToilWDLStdLibBase(file_store)

        if self._task.inputs:
            logger.debug("Evaluating task inputs")
            for input_decl in self._task.inputs:
                # Evaluate all the inputs that aren't pre-set
                bindings = bindings.bind(input_decl.name, evaluate_defaultable_decl(input_decl, bindings, standard_library))
        for postinput_decl in self._task.postinputs:
            # Evaluate all the postinput decls
            bindings = bindings.bind(postinput_decl.name, evaluate_defaultable_decl(postinput_decl, bindings, standard_library))

        # Evaluate the runtime section
        runtime_bindings = evaluate_call_inputs(self._task, self._task.runtime, bindings, standard_library)

        # Fill these in with not-None if we need to bump up our resources from what we have available.
        # TODO: Can this break out into a function somehow?
        runtime_memory: Optional[int] = None
        runtime_cores: Optional[float] = None
        runtime_disk: Optional[int] = None
        runtime_accelerators: Optional[List[AcceleratorRequirement]] = None

        if runtime_bindings.has_binding('cpu'):
            cpu_spec: int = runtime_bindings.resolve('cpu').value
            if cpu_spec > self.cores:
                # We need to get more cores
                runtime_cores = float(cpu_spec)
                logger.info('Need to reschedule to get %s cores; have %s', runtime_cores, self.cores)

        if runtime_bindings.has_binding('memory'):
            # Get the memory requirement and convert to bytes
            memory_spec: Union[int, str] = runtime_bindings.resolve('memory').value
            if isinstance(memory_spec, str):
                memory_spec = human2bytes(memory_spec)

            if memory_spec > self.memory:
                # We need to go get more memory
                runtime_memory = memory_spec
                logger.info('Need to reschedule to get %s memory; have %s', runtime_memory, self.memory)

        if runtime_bindings.has_binding('disks'):
            # Miniwdl doesn't have this, but we need to be able to parse things like:
            # local-disk 5 SSD
            # which would mean we need 5 GB space. Cromwell docs for this are at https://cromwell.readthedocs.io/en/stable/RuntimeAttributes/#disks
            # We ignore all disk types, and complain if the mount point is not `local-disk`.
            disks_spec: str = runtime_bindings.resolve('disks').value
            all_specs = disks_spec.split(',')
            # Sum up the gigabytes in each disk specification
            total_gb = 0
            for spec in all_specs:
                # Split up each spec as space-separated. We assume no fields
                # are empty, and we want to allow people to use spaces after
                # their commas when separating the list, like in Cromwell's
                # examples, so we strip whitespace.
                spec_parts = spec.strip().split(' ')
                if len(spec_parts) != 3:
                    # TODO: Add a WDL line to this error
                    raise ValueError(f"Could not parse disks = {disks_spec} because {spec} does not have 3 space-separated parts")
                if spec_parts[0] != 'local-disk':
                    # TODO: Add a WDL line to this error
                    raise NotImplementedError(f"Could not provide disks = {disks_spec} because only the local-disks mount point is implemented")
                try:
                    total_gb += int(spec_parts[1])
                except:
                    # TODO: Add a WDL line to this error
                    raise ValueError(f"Could not parse disks = {disks_spec} because {spec_parts[1]} is not an integer")
                # TODO: we always ignore the disk type and assume we have the right one.
                # TODO: Cromwell rounds LOCAL disks up to the nearest 375 GB. I
                # can't imagine that ever being standardized; just leave it
                # alone so that the workflow doesn't rely on this weird and
                # likely-to-change Cromwell detail.
                if spec_parts[2] == 'LOCAL':
                    logger.warning('Not rounding LOCAL disk to the nearest 375 GB; workflow execution will differ from Cromwell!')
            total_bytes: float = convert_units(total_gb, 'GB')
            if total_bytes > self.disk:
                runtime_disk = int(total_bytes)
                logger.info('Need to reschedule to get %s disk, have %s', runtime_disk, self.disk)

        if runtime_bindings.has_binding('gpuType') or runtime_bindings.has_binding('gpuCount') or runtime_bindings.has_binding('nvidiaDriverVersion'):
            # We want to have GPUs
            # TODO: actually coerce types here instead of casting to detect user mistakes
            # Get the GPU count if set, or 1 if not,
            gpu_count: int = cast(WDL.Value.Int, runtime_bindings.get('gpuCount', WDL.Value.Int(1))).value
            # Get the GPU model constraint if set, or None if not
            gpu_model: Optional[str] = cast(Union[WDL.Value.String, WDL.Value.Null], runtime_bindings.get('gpuType', WDL.Value.Null())).value
            # We can't enforce a driver version, but if an nvidia driver
            # version is set, manually set nvidia brand
            gpu_brand: Optional[str] = 'nvidia' if runtime_bindings.has_binding('nvidiaDriverVersion') else None
            # Make a dict from this
            accelerator_spec: Dict[str, Union[str, int]] = {'kind': 'gpu', 'count': gpu_count}
            if gpu_model is not None:
                accelerator_spec['model'] = gpu_model
            if gpu_brand is not None:
                accelerator_spec['brand'] = gpu_brand

            accelerator_requirement = parse_accelerator(accelerator_spec)
            if not accelerators_fully_satisfy(self.accelerators, accelerator_requirement, ignore=['model']):
                # We don't meet the accelerator requirement.
                # We are loose on the model here since, really, we *should*
                # have either no accelerators or the accelerators we asked for.
                # If the batch system is ignoring the model, we don't want to
                # loop forever trying for the right model.
                # TODO: Change models overall to a hint???
                runtime_accelerators = [accelerator_requirement]
                logger.info('Need to reschedule to get %s accelerators, have %s', runtime_accelerators, self.accelerators)

        if runtime_cores or runtime_memory or runtime_disk or runtime_accelerators:
            # We need to reschedule.
            logger.info('Rescheduling %s with more resources', self)
            # Make the new copy of this job with more resources.
            # TODO: We don't pass along the input or runtime bindings, so they
            # need to get re-evaluated. If we did pass them, we'd have to make
            # sure to upload local files made by WDL code in the inputs/runtime
            # sections and pass along that environment. Right now we just
            # re-evaluate that whole section once we have the requested
            # resources.
            # TODO: What if the runtime section says we need a lot of disk to
            # hold the large files that the inputs section is going to write???
            rescheduled = WDLTaskJob(self._task, self._prev_node_results, self._task_id, self._namespace, cores=runtime_cores or self.cores, memory=runtime_memory or self.memory, disk=runtime_disk or self.disk, accelerators=runtime_accelerators or self.accelerators)
            # Run that as a child
            self.addChild(rescheduled)

            # Give it our postprocessing steps
            self.defer_postprocessing(rescheduled)

            # And return its result.
            return rescheduled.rv()

        # If we get here we have all the resources we need, so run the task

        if shutil.which('singularity'):

            # Prepare to use Singularity. We will need plenty of space to
            # download images.
            if 'SINGULARITY_CACHEDIR' not in os.environ:
                # Cache Singularity's layers somehwere known to have space, not in home
                os.environ['SINGULARITY_CACHEDIR'] = os.path.join(file_store.workflow_dir, 'singularity_cache')
            # Make sure it exists.
            os.makedirs(os.environ['SINGULARITY_CACHEDIR'], exist_ok=True)

            if 'MINIWDL__SINGULARITY__IMAGE_CACHE' not in os.environ:
                # Cache Singularity images for the workflow on this machine.
                # Since MiniWDL does only within-process synchronization for pulls,
                # we also will need to pre-pull one image into here at a time.
                os.environ['MINIWDL__SINGULARITY__IMAGE_CACHE'] = os.path.join(file_store.workflow_dir, 'miniwdl_sif_cache')
            # Make sure it exists.
            os.makedirs(os.environ['MINIWDL__SINGULARITY__IMAGE_CACHE'], exist_ok=True)

            # Run containers with Singularity
            TaskContainerImplementation: Type[TaskContainer]  = SingularityContainer
        else:
            # Run containers with Docker
            TaskContainerImplementation = SwarmContainer
            if runtime_accelerators:
                # Complain to the user that this is unlikely to work.
                logger.warning("Running job that needs accelerators with Docker, because "
                               "Singularity is not available. Accelerator and GPU support "
                               "is not yet implemented in the MiniWDL Docker "
                               "containerization implementation.")

        # Set up the MiniWDL container running stuff
        miniwdl_logger = logging.getLogger("MiniWDLContainers")
        miniwdl_config = WDL.runtime.config.Loader(miniwdl_logger)
        if not getattr(TaskContainerImplementation, 'toil_initialized__', False):
            # Initialize the cointainer system
            TaskContainerImplementation.global_init(miniwdl_config, miniwdl_logger)

            # TODO: We don't want to use MiniWDL's resource limit logic, but
            # we'd have to get at the _SubprocessScheduler that is internal to
            # the WDL.runtime.backend.cli_subprocess.SubprocessBase class to
            # hack it out of e.g. SingularityContainer, so for now we bring it
            # up. If we don't do this, we error out trying to make
            # _SubprocessScheduler instances because its class-level condition
            # variable doesn't exist.
            TaskContainerImplementation.detect_resource_limits(miniwdl_config, miniwdl_logger)

            # And remember we did it
            setattr(TaskContainerImplementation, 'toil_initialized__', True)
            # TODO: not thread safe!

        # Records, if we use a container, where its workdir is on our
        # filesystem, so we can interpret file anmes and globs relative to
        # there.
        workdir_in_container: Optional[str] = None

        if self._task.command:
            # When the command string references a File, we need to get a path to the file on a local disk, which the commnad will be able to actually use, accounting for e.g. containers.
            # TODO: Figure out whan the command template actually uses File values and lazily download them.
            # For now we just grab all the File values in the inside-the-task environment, since any of them *might* be used.
            # TODO: MiniWDL can parallelize the fetch
            bindings = devirtualize_files(bindings, standard_library)

            # Make the container object
            # TODO: What is this?
            run_id = str(uuid.uuid4())
            # Directory on the host where the conteiner is allowed to put files.
            host_dir = os.path.abspath('.')
            # Container working directory is guaranteed (?) to be at "work" inside there
            workdir_in_container = os.path.join(host_dir, "work")
            task_container = TaskContainerImplementation(miniwdl_config, run_id, host_dir)

            if isinstance(task_container, SingularityContainer):
                # We need to patch the Singularity container run invocation

                # We might need to send GPUs and the current miniwdl doesn't do
                # that for Singularity. And we might need to *not* try and use
                # --fakeroot if we lack sub-UIDs. So we sneakily monkey patch it
                # here.
                original_run_invocation = task_container._run_invocation
                def patched_run_invocation(*args: Any, **kwargs: Any) -> List[str]:
                    """
                    Invoke the original _run_invocation to get a base Singularity
                    command line, and then adjust the result to pass GPUs and not
                    fake root if needed.
                    """
                    command_line: List[str] = original_run_invocation(*args, **kwargs)

                    logger.debug('MiniWDL wants to run command line: %s', command_line)

                    # "exec" can be at index 1 or 2 depending on if we have a --verbose.
                    subcommand_index = 2 if command_line[1] == "--verbose" else 1

                    if '--fakeroot' in command_line and not self.can_fake_root():
                        # We can't fake root so don't try.
                        command_line.remove('--fakeroot')

                    extra_flags: Set[str] = set()
                    accelerators_needed: Optional[List[AcceleratorRequirement]] = self.accelerators
                    if accelerators_needed is not None:
                        for accelerator in accelerators_needed:
                            if accelerator['kind'] == 'gpu':
                                if accelerator['brand'] == 'nvidia':
                                    # Tell Singularity to expose nvidia GPUs
                                    extra_flags.add('--nv')
                                elif accelerator['api'] == 'rocm':
                                    # Tell Singularity to expose ROCm GPUs
                                    extra_flags.add('--nv')
                                else:
                                    raise RuntimeError('Cannot expose allocated accelerator %s to Singularity job', accelerator)

                    for flag in extra_flags:
                        # Put in all those flags
                        command_line.insert(subcommand_index + 1, flag)

                    logger.debug('Amended command line to: %s', command_line)

                    # Return the modified command line
                    return command_line

                # Apply the patch
                task_container._run_invocation = patched_run_invocation #  type: ignore

            # Show the runtime info to the container
            task_container.process_runtime(miniwdl_logger, {binding.name: binding.value for binding in runtime_bindings})

            # Tell the container to take up all these files. It will assign
            # them all new paths in task_container.input_path_map which we can
            # read. We also get a task_container.host_path() to go the other way.
            add_paths(task_container, get_file_paths_in_bindings(bindings))
            logger.debug("Using container path map: %s", task_container.input_path_map)

            # Replace everything with in-container paths for the command.
            # TODO: MiniWDL deals with directory paths specially here.
            contained_bindings = map_over_files_in_bindings(bindings, lambda path: task_container.input_path_map[path])

            # Make a new standard library for evaluating the command specifically, which only deals with in-container paths and out-of-container paths.
            command_library = ToilWDLStdLibTaskCommand(file_store, task_container)

            # Work out the command string, and unwrap it
            command_string: str = evaluate_named_expression(self._task, "command", WDL.Type.String(), self._task.command, contained_bindings, command_library).coerce(WDL.Type.String()).value

            # Grab the standard out and error paths. MyPy complains if we call
            # them because in the current MiniWDL version they are untyped.
            # TODO: MyPy will complain if we accomodate this and they later
            # become typed.
            host_stdout_txt: str = task_container.host_stdout_txt() #  type: ignore
            host_stderr_txt: str = task_container.host_stderr_txt() #  type: ignore

            if isinstance(task_container, SingularityContainer):
                # Before running the command, we need to make sure the container's
                # image is already pulled, so MiniWDL doesn't try and pull it.
                # MiniWDL only locks its cache directory within a process, and we
                # need to coordinate with other processes sharing the cache.
                with global_mutex(os.environ['MINIWDL__SINGULARITY__IMAGE_CACHE'], 'toil_miniwdl_sif_cache_mutex'):
                    # Also lock the Singularity layer cache in case it is shared with a different set of hosts
                    # TODO: Will these locks work well across machines???
                    with global_mutex(os.environ['SINGULARITY_CACHEDIR'], 'toil_singularity_cache_mutex'):
                        with ExitStack() as cleanup:
                            task_container._pull(miniwdl_logger, cleanup)

            # Run the command in the container
            logger.info('Executing command in %s: %s', task_container, command_string)
            try:
                task_container.run(miniwdl_logger, command_string)
            finally:
                if os.path.exists(host_stderr_txt):
                    logger.info('Standard error at %s: %s', host_stderr_txt, open(host_stderr_txt).read())
                if os.path.exists(host_stdout_txt):
                    logger.info('Standard output at %s: %s', host_stdout_txt, open(host_stdout_txt).read())

        else:
            # We need to fake stdout and stderr, since nothing ran but the
            # standard library lets you grab them. TODO: Can these be None?
            host_stdout_txt = "/dev/null"
            host_stderr_txt = "/dev/null"

        # Evaluate all the outputs in their special library context
        # We need to evaluate globs and relative paths relative to the
        # container's workdir if any, but everything else doesn't need to seem
        # to run in the container; there's no way to go from
        # container-determined strings that are absolute paths to WDL File
        # objects, and like MiniWDL we can say we only support
        # working-directory-based relative paths for globs.
        outputs_library = ToilWDLStdLibTaskOutputs(file_store, host_stdout_txt, host_stderr_txt, current_directory_override=workdir_in_container)
        output_bindings = evaluate_output_decls(self._task.outputs, bindings, outputs_library)

        # Drop any files from the output which don't actually exist
        output_bindings = drop_missing_files(output_bindings, current_directory_override=workdir_in_container)

        # TODO: Check the output bindings against the types of the decls so we
        # can tell if we have a null in a value that is supposed to not be
        # nullable. We can't just look at the types on the values themselves
        # because those are all the non-nullable versions.

        # Upload any files in the outputs if not uploaded already. Accounts for how relative paths may still need to be container-relative.
        output_bindings = virtualize_files(output_bindings, outputs_library)

        # Do postprocessing steps to e.g. apply namespaces.
        output_bindings = self.postprocess(output_bindings)

        return output_bindings

class WDLWorkflowNodeJob(WDLBaseJob):
    """
    Job that evaluates a WDL workflow node.
    """

    def __init__(self, node: WDL.Tree.WorkflowNode, prev_node_results: Sequence[Promised[WDLBindings]], namespace: str, execution_dir: Optional[str] = None, **kwargs: Any) -> None:
        """
        Make a new job to run a workflow node to completion.
        """
        super().__init__(unitName=node.workflow_node_id, displayName=node.workflow_node_id, execution_dir=execution_dir, **kwargs)

        self._node = node
        self._prev_node_results = prev_node_results
        self._namespace = namespace

        if isinstance(self._node, WDL.Tree.Call):
            logger.debug("Preparing job for call node %s", self._node.workflow_node_id)

    @report_wdl_errors("run workflow node")
    def run(self, file_store: AbstractFileStore) -> Promised[WDLBindings]:
        """
        Actually execute the workflow node.
        """
        super().run(file_store)
        logger.info("Running node %s", self._node.workflow_node_id)

        # Combine the bindings we get from previous jobs
        incoming_bindings = combine_bindings(unwrap_all(self._prev_node_results))
        # Set up the WDL standard library
        standard_library = ToilWDLStdLibBase(file_store, execution_dir=self._execution_dir)
        with monkeypatch_coerce(standard_library):
            if isinstance(self._node, WDL.Tree.Decl):
                # This is a variable assignment
                logger.info('Setting %s to %s', self._node.name, self._node.expr)
                value = evaluate_decl(self._node, incoming_bindings, standard_library)
                return self.postprocess(incoming_bindings.bind(self._node.name, value))
            elif isinstance(self._node, WDL.Tree.Call):
                # This is a call of a task or workflow

                # Fetch all the inputs we are passing and bind them.
                # The call is only allowed to use these.
                logger.debug("Evaluating step inputs")
                if self._node.callee is None:
                    # This should never be None, but mypy gets unhappy and this is better than an assert
                    inputs_mapping = None
                else:
                    inputs_mapping = {e.name: e.type for e in self._node.callee.inputs or []}
                input_bindings = evaluate_call_inputs(self._node, self._node.inputs, incoming_bindings, standard_library, inputs_mapping)

                # Bindings may also be added in from the enclosing workflow inputs
                # TODO: this is letting us also inject them from the workflow body.
                # TODO: Can this result in picking up non-namespaced values that
                # aren't meant to be inputs, by not changing their names?
                passed_down_bindings = incoming_bindings.enter_namespace(self._node.name)

                if isinstance(self._node.callee, WDL.Tree.Workflow):
                    # This is a call of a workflow
                    subjob: WDLBaseJob = WDLWorkflowJob(self._node.callee, [input_bindings, passed_down_bindings], self._node.callee_id, f'{self._namespace}.{self._node.name}', self._execution_dir)
                    self.addChild(subjob)
                elif isinstance(self._node.callee, WDL.Tree.Task):
                    # This is a call of a task
                    subjob = WDLTaskJob(self._node.callee, [input_bindings, passed_down_bindings], self._node.callee_id, f'{self._namespace}.{self._node.name}')
                    self.addChild(subjob)
                else:
                    raise WDL.Error.InvalidType(self._node, "Cannot call a " + str(type(self._node.callee)))

                # We need to agregate outputs namespaced with our node name, and existing bindings
                subjob.then_namespace(self._node.name)
                subjob.then_overlay(incoming_bindings)
                self.defer_postprocessing(subjob)
                return subjob.rv()
            elif isinstance(self._node, WDL.Tree.Scatter):
                subjob = WDLScatterJob(self._node, [incoming_bindings], self._namespace, self._execution_dir)
                self.addChild(subjob)
                # Scatters don't really make a namespace, just kind of a scope?
                # TODO: Let stuff leave scope!
                self.defer_postprocessing(subjob)
                return subjob.rv()
            elif isinstance(self._node, WDL.Tree.Conditional):
                subjob = WDLConditionalJob(self._node, [incoming_bindings], self._namespace, self._execution_dir)
                self.addChild(subjob)
                # Conditionals don't really make a namespace, just kind of a scope?
                # TODO: Let stuff leave scope!
                self.defer_postprocessing(subjob)
                return subjob.rv()
            else:
                raise WDL.Error.InvalidType(self._node, "Unimplemented WorkflowNode: " + str(type(self._node)))

class WDLWorkflowNodeListJob(WDLBaseJob):
    """
    Job that evaluates a list of WDL workflow nodes, which are in the same
    scope and in a topological dependency order, and which do not call out to any other
    workflows or tasks or sections.
    """

    def __init__(self, nodes: List[WDL.Tree.WorkflowNode], prev_node_results: Sequence[Promised[WDLBindings]], namespace: str, execution_dir: Optional[str] = None, **kwargs: Any) -> None:
        """
        Make a new job to run a list of workflow nodes to completion.
        """
        super().__init__(unitName=nodes[0].workflow_node_id + '+', displayName=nodes[0].workflow_node_id + '+', execution_dir=execution_dir, **kwargs)

        self._nodes = nodes
        self._prev_node_results = prev_node_results
        self._namespace = namespace

        for n in self._nodes:
            if isinstance(n, (WDL.Tree.Call, WDL.Tree.Scatter, WDL.Tree.Conditional)):
                raise RuntimeError("Node cannot be evaluated with other nodes: " + str(n))

    @report_wdl_errors("run workflow node list")
    def run(self, file_store: AbstractFileStore) -> Promised[WDLBindings]:
        """
        Actually execute the workflow nodes.
        """
        super().run(file_store)

        # Combine the bindings we get from previous jobs
        current_bindings = combine_bindings(unwrap_all(self._prev_node_results))
        # Set up the WDL standard library
        standard_library = ToilWDLStdLibBase(file_store, execution_dir=self._execution_dir)

        with monkeypatch_coerce(standard_library):
            for node in self._nodes:
                if isinstance(node, WDL.Tree.Decl):
                    # This is a variable assignment
                    logger.info('Setting %s to %s', node.name, node.expr)
                    value = evaluate_decl(node, current_bindings, standard_library)
                    current_bindings = current_bindings.bind(node.name, value)
                else:
                    raise WDL.Error.InvalidType(node, "Unimplemented WorkflowNode: " + str(type(node)))

        return self.postprocess(current_bindings)


class WDLCombineBindingsJob(WDLBaseJob):
    """
    Job that collects the results from WDL workflow nodes and combines their
    environment changes.
    """

    def __init__(self, prev_node_results: Sequence[Promised[WDLBindings]], **kwargs: Any) -> None:
        """
        Make a new job to combine the results of previous jobs.

        If underlay is set, those bindings will be injected to be overridden by other bindings.

        If remove is set, bindings there will be subtracted out of the result.
        """
        super().__init__(**kwargs)

        self._prev_node_results = prev_node_results

    @report_wdl_errors("combine bindings")
    def run(self, file_store: AbstractFileStore) -> WDLBindings:
        """
        Aggregate incoming results.
        """
        super().run(file_store)
        combined = combine_bindings(unwrap_all(self._prev_node_results))
        # Make sure to run the universal postprocessing steps
        return self.postprocess(combined)

class WDLWorkflowGraph:
    """
    Represents a graph of WDL WorkflowNodes.

    Operates at a certain level of instantiation (i.e. sub-sections are
    represented by single nodes).

    Assumes all relevant nodes are provided; dependencies outside the provided
    nodes are assumed to be satisfied already.
    """

    def __init__(self, nodes: Sequence[WDL.Tree.WorkflowNode]) -> None:
        """
        Make a graph for analyzing a set of workflow nodes.
        """

        # For Gather nodes, the Toil interpreter handles them as part of their
        # associated section. So make a map from gather ID to the section node
        # ID.
        self._gather_to_section: Dict[str, str] = {}
        for node in nodes:
            if isinstance(node, WDL.Tree.WorkflowSection):
                for gather_node in node.gathers.values():
                    self._gather_to_section[gather_node.workflow_node_id] = node.workflow_node_id

        # Store all the nodes by ID, except the gathers which we elide.
        self._nodes: Dict[str, WDL.Tree.WorkflowNode] = {node.workflow_node_id: node for node in nodes if not isinstance(node, WDL.Tree.Gather)}

    def real_id(self, node_id: str) -> str:
        """
        Map multiple IDs for what we consider the same node to one ID.

        This elides/resolves gathers.
        """
        return self._gather_to_section.get(node_id, node_id)

    def is_decl(self, node_id: str) -> bool:
        """
        Return True if a node represents a WDL declaration, and false
        otherwise.
        """
        return isinstance(self.get(node_id), WDL.Tree.Decl)

    def get(self, node_id: str) -> WDL.Tree.WorkflowNode:
        """
        Get a node by ID.
        """
        return self._nodes[self.real_id(node_id)]

    def get_dependencies(self, node_id: str) -> Set[str]:
        """
        Get all the nodes that a node depends on, recursively (into the node if
        it has a body) but not transitively.

        Produces dependencies after resolving gathers and internal-to-section
        dependencies, on nodes that are also in this graph.
        """

        # We need to make sure to bubble up dependencies from inside sections.
        # A conditional might only appear to depend on the variables in the
        # conditional expression, but its body can depend on other stuff, and
        # we need to make sure that that stuff has finished and updated the
        # environment before the conditional body runs. TODO: This is because
        # Toil can't go and get and add successors to the relevant jobs later,
        # while MiniWDL's engine apparently can. This ends up reducing
        # parallelism more than would strictly be necessary; nothing in the
        # conditional can start until the dependencies of everything in the
        # conditional are ready.

        dependencies = set()

        node = self.get(node_id)
        for dependency in recursive_dependencies(node):
            real_dependency = self.real_id(dependency)
            if real_dependency in self._nodes:
                dependencies.add(real_dependency)

        return dependencies

    def get_transitive_dependencies(self, node_id: str) -> Set[str]:
        """
        Get all the nodes that a node depends on, transitively.
        """

        dependencies: Set[str] = set()
        visited: Set[str] = set()
        queue = [node_id]

        while len(queue) > 0:
            # Grab the enxt thing off the queue
            here = queue[-1]
            queue.pop()
            if here in visited:
                # Skip if we got it already
                continue
            # Mark it got
            visited.add(here)
            # Get all its dependencies
            here_deps = self.get_dependencies(here)
            dependencies |= here_deps
            for dep in here_deps:
                if dep not in visited:
                    # And queue all the ones we haven't visited.
                    queue.append(dep)

        return dependencies

    def topological_order(self) -> List[str]:
        """
        Get a topological order of the nodes, based on their dependencies.
        """

        sorter : TopologicalSorter[str] = TopologicalSorter()
        for node_id in self._nodes.keys():
            # Add all the edges
            sorter.add(node_id, *self.get_dependencies(node_id))
        return list(sorter.static_order())

    def leaves(self) -> List[str]:
        """
        Get all the workflow node IDs that have no dependents in the graph.
        """

        leaves = set(self._nodes.keys())
        for node_id in self._nodes.keys():
            for dependency in self.get_dependencies(node_id):
                if dependency in leaves:
                    # Mark everything depended on as not a leaf
                    leaves.remove(dependency)
        return list(leaves)


class WDLSectionJob(WDLBaseJob):
    """
    Job that can create more graph for a section of the wrokflow.
    """

    def __init__(self, namespace: str, execution_dir: Optional[str] = None, **kwargs: Any) -> None:
        """
        Make a WDLSectionJob where the interior runs in the given namespace,
        starting with the root workflow.
        """
        super().__init__(execution_dir, **kwargs)
        self._namespace = namespace

    @staticmethod
    def coalesce_nodes(order: List[str], section_graph: WDLWorkflowGraph) -> List[List[str]]:
        """
        Given a topological order of WDL workflow node IDs, produce a list of
        lists of IDs, still in topological order, where each list of IDs can be
        run under a single Toil job.
        """

        # All the buckets of merged nodes
        to_return: List[List[str]] = []
        # The nodes we are currently merging, in topological order
        current_bucket: List[str] = []
        # All the non-decl transitive dependencies of nodes in the bucket
        current_bucket_dependencies: Set[str] = set()

        for next_id in order:
            # Consider adding each node to the bucket
            # Get all the dependencies on things that aren't decls.
            next_dependencies = {dep for dep in section_graph.get_transitive_dependencies(next_id) if not section_graph.is_decl(dep)}
            if len(current_bucket) == 0:
                # This is the first thing for the bucket
                current_bucket.append(next_id)
                current_bucket_dependencies |= next_dependencies
            else:
                # Get a node already in the bucket
                current_id = current_bucket[0]

                if not section_graph.is_decl(current_id) or not section_graph.is_decl(next_id):
                    # We can only combine decls with decls, so we can't go in
                    # the bucket.

                    # Finish the bucket.
                    to_return.append(current_bucket)
                    # Start a new one with this next node
                    current_bucket = [next_id]
                    current_bucket_dependencies = next_dependencies
                else:
                    # We have a decl in the bucket and a decl we could maybe
                    # add. We know they are part of the same section, so we
                    # aren't jumping in and out of conditionals or scatters.

                    # We are going in a topological order, so we know the
                    # bucket can't depend on the new node.

                    if next_dependencies == current_bucket_dependencies:
                        # We can add this node without adding more dependencies on non-decls on either side.
                        # Nothing in the bucket can be in the dependency set because the bucket is only decls.
                        # Put it in
                        current_bucket.append(next_id)
                        # TODO: With this condition, this is redundant.
                        current_bucket_dependencies |= next_dependencies
                    else:
                        # Finish the bucket.
                        to_return.append(current_bucket)
                        # Start a new one with this next node
                        current_bucket = [next_id]
                        current_bucket_dependencies = next_dependencies

        if len(current_bucket) > 0:
            # Now finish the last bucket
            to_return.append(current_bucket)

        return to_return



    def create_subgraph(self, nodes: Sequence[WDL.Tree.WorkflowNode], gather_nodes: Sequence[WDL.Tree.Gather], environment: WDLBindings, local_environment: Optional[WDLBindings] = None) -> WDLBaseJob:
        """
        Make a Toil job to evaluate a subgraph inside a workflow or workflow
        section.

        :returns: a child Job that will return the aggregated environment
                  after running all the things in the section.

        :param gather_nodes: Names exposed by these will always be defined
               with something, even if the code that defines them does
               not actually run.
        :param environment: Bindings in this environment will be used
               to evaluate the subgraph and will be passed through.
        :param local_environment: Bindings in this environment will be
               used to evaluate the subgraph but will go out of scope
               at the end of the section.
        """

        if local_environment is not None:
            # Bring local environment into scope
            environment = combine_bindings([environment, local_environment])

        # Make a graph of all the nodes at this level
        section_graph = WDLWorkflowGraph(nodes)

        # To make Toil jobs, we need all the jobs they depend on made so we can
        # call .rv(). So we need to solve the workflow DAG ourselves to set it up
        # properly.

        # When a WDL node depends on another, we need to be able to find the Toil job we need an rv from.
        wdl_id_to_toil_job: Dict[str, WDLBaseJob] = {}
        # We need the set of Toil jobs not depended on so we can wire them up to the sink.
        # This maps from Toil job store ID to job.
        toil_leaves: Dict[Union[str, TemporaryID], WDLBaseJob] = {}

        def get_job_set_any(wdl_ids: Set[str]) -> List[WDLBaseJob]:
            """
            Get the distinct Toil jobs executing any of the given WDL nodes.
            """
            job_ids = set()
            jobs = []
            for job in (wdl_id_to_toil_job[wdl_id] for wdl_id in wdl_ids):
                # For each job that is registered under any of these WDL IDs
                if job.jobStoreID not in job_ids:
                    # If we haven't taken it already, take it
                    job_ids.add(job.jobStoreID)
                    jobs.append(job)
            return jobs

        creation_order = section_graph.topological_order()
        logger.debug('Creation order: %s', creation_order)

        # Now we want to organize the linear list of nodes into collections of nodes that can be in the same Toil job.
        creation_jobs = self.coalesce_nodes(creation_order, section_graph)
        logger.debug('Creation jobs: %s', creation_jobs)

        for node_ids in creation_jobs:
            logger.debug('Make Toil job for %s', node_ids)
            # Collect the return values from previous jobs. Some nodes may have been inputs, without jobs.
            # Don't inlude stuff in the current batch.
            prev_node_ids = {prev_node_id for node_id in node_ids for prev_node_id in section_graph.get_dependencies(node_id) if prev_node_id not in node_ids}


            # Get the Toil jobs we depend on
            prev_jobs = get_job_set_any(prev_node_ids)
            for prev_job in prev_jobs:
                if prev_job.jobStoreID in toil_leaves:
                    # Mark them all as depended on
                    del toil_leaves[prev_job.jobStoreID]

            # Get their return values to feed into the new job
            rvs: List[Union[WDLBindings, Promise]] = [prev_job.rv() for prev_job in prev_jobs]
            # We also need access to section-level bindings like inputs
            rvs.append(environment)

            if len(node_ids) == 1:
                # Make a one-node job
                job: WDLBaseJob = WDLWorkflowNodeJob(section_graph.get(node_ids[0]), rvs, self._namespace, self._execution_dir)
            else:
                # Make a multi-node job
                job = WDLWorkflowNodeListJob([section_graph.get(node_id) for node_id in node_ids], rvs, self._namespace, self._execution_dir)
            for prev_job in prev_jobs:
                # Connect up the happens-after relationships to make sure the
                # return values are available.
                # We have a graph that only needs one kind of happens-after
                # relationship, so we always use follow-ons.
                prev_job.addFollowOn(job)

            if len(prev_jobs) == 0:
                # Nothing came before this job, so connect it to the workflow.
                self.addChild(job)

            for node_id in node_ids:
                # Save the job for everything it executes
                wdl_id_to_toil_job[node_id] = job

            # It isn't depended on yet
            toil_leaves[job.jobStoreID] = job

        if len(toil_leaves) == 1:
            # There's one final node so we can just tack postprocessing onto that.
            sink: WDLBaseJob = next(iter(toil_leaves.values()))
        else:
            # We need to bring together with a new sink
            # Make the sink job to collect all their results.
            leaf_rvs: List[Union[WDLBindings, Promise]] = [leaf_job.rv() for leaf_job in toil_leaves.values()]
            # Make sure to also send the section-level bindings
            leaf_rvs.append(environment)
            # And to fill in bindings from code not executed in this instantiation
            # with Null, and filter out stuff that should leave scope.
            sink = WDLCombineBindingsJob(leaf_rvs)
            # It runs inside us
            self.addChild(sink)
            for leaf_job in toil_leaves.values():
                # And after all the leaf jobs.
                leaf_job.addFollowOn(sink)

        logger.debug("Sink job is: %s", sink)


        # Apply the final postprocessing for leaving the section.
        sink.then_underlay(self.make_gather_bindings(gather_nodes, WDL.Value.Null()))
        if local_environment is not None:
            sink.then_remove(local_environment)

        return sink

    def make_gather_bindings(self, gathers: Sequence[WDL.Tree.Gather], undefined: WDL.Value.Base) -> WDLBindings:
        """
        Given a collection of Gathers, create bindings from every identifier
        gathered, to the given "undefined" placeholder (which would be Null for
        a single execution of the body, or an empty array for a completely
        unexecuted scatter).

        These bindings can be overlaid with bindings from the actual execution,
        so that references to names defined in unexecuted code get a proper
        default undefined value, and not a KeyError at runtime.

        The information to do this comes from MiniWDL's "gathers" system:
        <https://miniwdl.readthedocs.io/en/latest/WDL.html#WDL.Tree.WorkflowSection.gathers>

        TODO: This approach will scale O(n^2) when run on n nested
        conditionals, because generating these bindings for the outer
        conditional will visit all the bindings from the inner ones.
        """

        # We can just directly compose our bindings.
        new_bindings: WDLBindings = WDL.Env.Bindings()

        for gather_node in gathers:
            bindings_source = gather_node.final_referee
            # Since there's no namespacing to be done at intermediate Gather
            # nodes (we can't refer via a gather referee chain to the inside of
            # a Call), we can just jump to the end here.
            bindings_source = gather_node.final_referee
            if isinstance(bindings_source, WDL.Tree.Decl):
                # Bind the decl's name
                new_bindings = new_bindings.bind(bindings_source.name, undefined)
            elif isinstance(bindings_source, WDL.Tree.Call):
                # Bind each of the call's outputs, namespaced with the call.
                # The call already has a bindings for these to expressions.
                for call_binding in bindings_source.effective_outputs:
                    # TODO: We could try and map here instead
                    new_bindings = new_bindings.bind(call_binding.name, undefined)
            else:
                # Either something unrecognized or final_referee lied and gave us a Gather.
                raise TypeError(f"Cannot generate bindings for a gather over a {type(bindings_source)}")

        return new_bindings

class WDLScatterJob(WDLSectionJob):
    """
    Job that evaluates a scatter in a WDL workflow. Runs the body for each
    value in an array, and makes arrays of the new bindings created in each
    instance of the body. If an instance of the body doesn't create a binding,
    it gets a null value in the corresponding array.
    """
    def __init__(self, scatter: WDL.Tree.Scatter, prev_node_results: Sequence[Promised[WDLBindings]], namespace: str, execution_dir: Optional[str] = None, **kwargs: Any) -> None:
        """
        Create a subtree that will run a WDL scatter. The scatter itself and the contents live in the given namespace.
        """
        super().__init__(namespace, **kwargs, unitName=scatter.workflow_node_id, displayName=scatter.workflow_node_id, execution_dir=execution_dir)

        # Because we need to return the return value of the workflow, we need
        # to return a Toil promise for the last/sink job in the workflow's
        # graph. But we can't save either a job that takes promises, or a
        # promise, in ourselves, because of the way that Toil resolves promises
        # at deserialization. So we need to do the actual building-out of the
        # workflow in run().

        logger.info("Preparing to run scatter on %s", scatter.variable)

        self._scatter = scatter
        self._prev_node_results = prev_node_results

    @report_wdl_errors("run scatter")
    def run(self, file_store: AbstractFileStore) -> Promised[WDLBindings]:
        """
        Run the scatter.
        """
        super().run(file_store)

        logger.info("Running scatter on %s", self._scatter.variable)

        # Combine the bindings we get from previous jobs.
        # For a task we only see the inside-the-task namespace.
        bindings = combine_bindings(unwrap_all(self._prev_node_results))
        # Set up the WDL standard library
        standard_library = ToilWDLStdLibBase(file_store)

        # Get what to scatter over
        with monkeypatch_coerce(standard_library):
            scatter_value = evaluate_named_expression(self._scatter, self._scatter.variable, None, self._scatter.expr, bindings, standard_library)

        if not isinstance(scatter_value, WDL.Value.Array):
            raise RuntimeError("The returned value from a scatter is not an Array type.")

        scatter_jobs = []
        for item in scatter_value.value:
            # Make an instantiation of our subgraph for each possible value of
            # the variable. Make sure the variable is bound only for the
            # duration of the body.
            local_bindings: WDLBindings = WDL.Env.Bindings()
            local_bindings = local_bindings.bind(self._scatter.variable, item)
            # TODO: We need to turn values() into a list because MyPy seems to
            # think a dict_values isn't a Sequence. This is a waste of time to
            # appease MyPy but probably better than a cast?
            scatter_jobs.append(self.create_subgraph(self._scatter.body, list(self._scatter.gathers.values()), bindings, local_bindings))

        if len(scatter_jobs) == 0:
            # No scattering is needed. We just need to bind all the names.

            logger.info("No scattering is needed. Binding all scatter results to [].")

            # Define the value that should be seen for a name bound in the scatter
            # if nothing in the scatter actually runs. This should be some kind of
            # empty array.
            empty_array = WDL.Value.Array(WDL.Type.Any(optional=True, null=True), [])
            return self.make_gather_bindings(list(self._scatter.gathers.values()), empty_array)

        # Otherwise we actually have some scatter jobs.

        # Make a job at the end to aggregate.
        # Turn all the bindings created inside the scatter bodies into arrays
        # of maybe-optional values. Each body execution will define names it
        # doesn't make as nulls, so we don't have to worry about
        # totally-missing names.
        gather_job = WDLArrayBindingsJob([j.rv() for j in scatter_jobs], bindings)
        self.addChild(gather_job)
        for j in scatter_jobs:
            j.addFollowOn(gather_job)
        self.defer_postprocessing(gather_job)
        return gather_job.rv()

class WDLArrayBindingsJob(WDLBaseJob):
    """
    Job that takes all new bindings created in an array of input environments,
    relative to a base environment, and produces bindings where each new
    binding name is bound to an array of the values in all the input
    environments.

    Useful for producing the results of a scatter.
    """

    def __init__(self, input_bindings: Sequence[Promised[WDLBindings]], base_bindings: WDLBindings, **kwargs: Any) -> None:
        """
        Make a new job to array-ify the given input bindings.

        :param input_bindings: bindings visible to each evaluated iteration.
        :param base_bindings: bindings visible to *all* evaluated iterations,
               which should be constant across all of them and not made into
               arrays but instead passed through unchanged.
        """
        super().__init__(**kwargs)

        self._input_bindings = input_bindings
        self._base_bindings = base_bindings

    @report_wdl_errors("create array bindings")
    def run(self, file_store: AbstractFileStore) -> WDLBindings:
        """
        Actually produce the array-ified bindings now that promised values are available.
        """
        super().run(file_store)

        # Subtract base bindings to get just the new bindings created in each input
        new_bindings = [env.subtract(self._base_bindings) for env in unwrap_all(self._input_bindings)]
        # Make a set of all the new names.
        # TODO: They ought to maybe have types? Spec just says "any scalar
        # outputs of these tasks is now an array", with no hint on what to do
        # if some tasks output nothing, some tasks output things of
        # incompatible types, etc.
        new_names = {b.name for env in new_bindings for b in env}

        result = self._base_bindings
        for name in new_names:
            # Determine the set of all types bound to the name, or None if a result is null.
            # Problem: the WDL type types are not hashable, so we need to do bad N^2 deduplication
            observed_types = []
            for env in new_bindings:
                binding_type = env.resolve(name).type if env.has_binding(name) else None
                if binding_type not in observed_types:
                    observed_types.append(binding_type)
            # Get the supertype of those types
            supertype: WDL.Type.Base = get_supertype(observed_types)
            # Bind an array of the values
            # TODO: We should be able to assume the binding is always there if this is a scatter, because we create and underlay bindings based on the gathers.
            result = result.bind(name, WDL.Value.Array(supertype, [env.resolve(name) if env.has_binding(name) else WDL.Value.Null() for env in new_bindings]))

        # Base bindings are already included so return the result
        return self.postprocess(result)

class WDLConditionalJob(WDLSectionJob):
    """
    Job that evaluates a conditional in a WDL workflow.
    """
    def __init__(self, conditional: WDL.Tree.Conditional, prev_node_results: Sequence[Promised[WDLBindings]], namespace: str, execution_dir: Optional[str] = None, **kwargs: Any) -> None:
        """
        Create a subtree that will run a WDL conditional. The conditional itself and its contents live in the given namespace.
        """
        super().__init__(namespace, **kwargs, unitName=conditional.workflow_node_id, displayName=conditional.workflow_node_id, execution_dir=execution_dir)

        # Once again we need to ship the whole body template to be instantiated
        # into Toil jobs only if it will actually run.

        logger.info("Preparing to run conditional on %s", conditional.expr)

        self._conditional = conditional
        self._prev_node_results = prev_node_results

    @report_wdl_errors("run conditional")
    def run(self, file_store: AbstractFileStore) -> Promised[WDLBindings]:
        """
        Run the conditional.
        """
        super().run(file_store)

        logger.info("Checking condition for %s: %s", self._conditional.workflow_node_id, self._conditional.expr)

        # Combine the bindings we get from previous jobs.
        # For a task we only see the insode-the-task namespace.
        bindings = combine_bindings(unwrap_all(self._prev_node_results))
        # Set up the WDL standard library
        standard_library = ToilWDLStdLibBase(file_store)

        # Get the expression value. Fake a name.
        with monkeypatch_coerce(standard_library):
            expr_value = evaluate_named_expression(self._conditional, "<conditional expression>", WDL.Type.Boolean(), self._conditional.expr, bindings, standard_library)

        if expr_value.value:
            # Evaluated to true!
            logger.info('Condition is true')
            # Run the body and return its effects
            body_job = self.create_subgraph(self._conditional.body, list(self._conditional.gathers.values()), bindings)
            self.defer_postprocessing(body_job)
            return body_job.rv()
        else:
            logger.info('Condition is false')
            # Return the input bindings and null bindings for all our gathers.
            # Should not collide at all.
            gather_bindings = self.make_gather_bindings(list(self._conditional.gathers.values()), WDL.Value.Null())
            return self.postprocess(combine_bindings([bindings, gather_bindings]))

class WDLWorkflowJob(WDLSectionJob):
    """
    Job that evaluates an entire WDL workflow.
    """

    def __init__(self, workflow: WDL.Tree.Workflow, prev_node_results: Sequence[Promised[WDLBindings]], workflow_id: List[str], namespace: str, execution_dir: Optional[str] = None, **kwargs: Any) -> None:
        """
        Create a subtree that will run a WDL workflow. The job returns the
        return value of the workflow.

        :param namespace: the namespace that the workflow's *contents* will be
               in. Caller has already added the workflow's own name.
        """
        super().__init__(namespace, execution_dir, **kwargs)

        # Because we need to return the return value of the workflow, we need
        # to return a Toil promise for the last/sink job in the workflow's
        # graph. But we can't save either a job that takes promises, or a
        # promise, in ourselves, because of the way that Toil resolves promises
        # at deserialization. So we need to do the actual building-out of the
        # workflow in run().

        logger.debug("Preparing to run workflow %s", workflow.name)


        self._workflow = workflow
        self._prev_node_results = prev_node_results
        self._workflow_id = workflow_id
        self._namespace = namespace

    @report_wdl_errors("run workflow")
    def run(self, file_store: AbstractFileStore) -> Promised[WDLBindings]:
        """
        Run the workflow. Return the result of the workflow.
        """
        super().run(file_store)

        logger.info("Running workflow %s (%s) called as %s", self._workflow.name, self._workflow_id, self._namespace)

        # Combine the bindings we get from previous jobs.
        # For a task we only see the insode-the-task namespace.
        bindings = combine_bindings(unwrap_all(self._prev_node_results))
        # Set up the WDL standard library
        standard_library = ToilWDLStdLibBase(file_store, execution_dir=self._execution_dir)

        if self._workflow.inputs:
            with monkeypatch_coerce(standard_library):
                for input_decl in self._workflow.inputs:
                    # Evaluate all the inputs that aren't pre-set
                    bindings = bindings.bind(input_decl.name, evaluate_defaultable_decl(input_decl, bindings, standard_library))

        # Make jobs to run all the parts of the workflow
        sink = self.create_subgraph(self._workflow.body, [], bindings)

        if self._workflow.outputs != []:  # Compare against empty list as None means there should be outputs
            # Either the output section is declared and nonempty or it is not declared
            # Add evaluating the outputs after the sink
            outputs_job = WDLOutputsJob(self._workflow, sink.rv(), self._execution_dir)
            sink.addFollowOn(outputs_job)
            # Caller is responsible for making sure namespaces are applied
            self.defer_postprocessing(outputs_job)
            return outputs_job.rv()
        else:
            # No outputs from this workflow.
            return self.postprocess(WDL.Env.Bindings())

class WDLOutputsJob(WDLBaseJob):
    """
    Job which evaluates an outputs section (such as for a workflow).

    Returns an environment with just the outputs bound, in no namespace.
    """
    def __init__(self, workflow: WDL.Tree.Workflow, bindings: Promised[WDLBindings], execution_dir: Optional[str] = None, **kwargs: Any):
        """
        Make a new WDLWorkflowOutputsJob for the given workflow, with the given set of bindings after its body runs.
        """
        super().__init__(execution_dir, **kwargs)

        self._bindings = bindings
        self._workflow = workflow

    @report_wdl_errors("evaluate outputs")
    def run(self, file_store: AbstractFileStore) -> WDLBindings:
        """
        Make bindings for the outputs.
        """
        super().run(file_store)

        if self._workflow.outputs is None:
            # The output section is not declared
            # So get all task outputs and return that
            # First get all task output names
            output_set = set()
            for call in self._workflow.body:
                if isinstance(call, WDL.Tree.Call):
                    for type_binding in call.effective_outputs:
                        output_set.add(type_binding.name)
            # Collect all bindings that are task outputs
            output_bindings: WDL.Env.Bindings[WDL.Value.Base] = WDL.Env.Bindings()
            for binding in unwrap(self._bindings):
                if binding.name in output_set:
                    # The bindings will already be namespaced with the task namespaces
                    output_bindings = output_bindings.bind(binding.name, binding.value)
        else:
            # Output section is declared and is nonempty, so evaluate normally
            # Evaluate all the outputs in the normal, non-task-outputs library context
            standard_library = ToilWDLStdLibBase(file_store, execution_dir=self._execution_dir)
            # Combine the bindings from the previous job
            output_bindings = evaluate_output_decls(self._workflow.outputs, unwrap(self._bindings), standard_library)
        return self.postprocess(output_bindings)

class WDLRootJob(WDLSectionJob):
    """
    Job that evaluates an entire WDL workflow, and returns the workflow outputs
    namespaced with the workflow name. Inputs may or may not be namespaced with
    the workflow name; both forms are accepted.
    """

    def __init__(self, workflow: WDL.Tree.Workflow, inputs: WDLBindings, execution_dir: Optional[str] = None, **kwargs: Any) -> None:
        """
        Create a subtree to run the workflow and namespace the outputs.
        """

        # The root workflow names the root namespace
        super().__init__(workflow.name, execution_dir, **kwargs)

        self._workflow = workflow
        self._inputs = inputs

    @report_wdl_errors("run root job")
    def run(self, file_store: AbstractFileStore) -> Promised[WDLBindings]:
        """
        Actually build the subgraph.
        """
        super().run(file_store)

        # Run the workflow. We rely in this to handle entering the input
        # namespace if needed, or handling free-floating inputs.
        workflow_job = WDLWorkflowJob(self._workflow, [self._inputs], [self._workflow.name], self._namespace, self._execution_dir)
        workflow_job.then_namespace(self._namespace)
        self.addChild(workflow_job)
        self.defer_postprocessing(workflow_job)
        return workflow_job.rv()

@contextmanager
def monkeypatch_coerce(standard_library: ToilWDLStdLibBase) -> Generator[None, None, None]:
    """
    Monkeypatch miniwdl's WDL.Value.Base.coerce() function to virtualize files when they are represented as Strings.
    Calls _virtualize_filename from a given standard library object.
    :param standard_library: a standard library object
    :return
    """
    # We're doing this because while miniwdl recognizes when a string needs to be converted into a file, it's method of
    # conversion is to just store the local filepath. Toil needs to virtualize the file into the jobstore so until
    # there is an internal entrypoint, monkeypatch it.
    def base_coerce(self: WDL.Value.Base, desired_type: Optional[WDL.Type.Base] = None) -> WDL.Value.Base:
        if isinstance(desired_type, WDL.Type.File):
            self.value = standard_library._virtualize_filename(self.value)
            return self
        return old_base_coerce(self, desired_type)  # old_coerce will recurse back into this monkey patched coerce
    def string_coerce(self: WDL.Value.String, desired_type: Optional[WDL.Type.Base] = None) -> WDL.Value.Base:
        # Sometimes string coerce is called instead, so monkeypatch this one as well
        if isinstance(desired_type, WDL.Type.File) and not isinstance(self, WDL.Type.File):
            return WDL.Value.File(standard_library._virtualize_filename(self.value), self.expr)
        return old_str_coerce(self, desired_type)

    old_base_coerce = WDL.Value.Base.coerce
    old_str_coerce = WDL.Value.String.coerce
    try:
        # Mypy does not like monkeypatching:
        # https://github.com/python/mypy/issues/2427#issuecomment-1419206807
        WDL.Value.Base.coerce = base_coerce  # type: ignore[method-assign]
        WDL.Value.String.coerce = string_coerce  # type: ignore[method-assign]
        yield
    finally:
        WDL.Value.Base.coerce = old_base_coerce  # type: ignore[method-assign]
        WDL.Value.String.coerce = old_str_coerce  # type: ignore[method-assign]

<<<<<<< HEAD
=======
@report_wdl_errors("run workflow", exit=True)
>>>>>>> ecebc07b
def main() -> None:
    """
    A Toil workflow to interpret WDL input files.
    """
    args = sys.argv[1:]

    parser = ArgParser(description='Runs WDL files with toil.')
    addOptions(parser, jobstore_as_flag=True, cwl=False, wdl=True)


    exclude_parser = ArgParser(add_help=False)
    add_cwl_options(exclude_parser)

    exclude_option_strings = set(exclude_parser._option_string_actions)

    for arg in args:
        split_by_equal = arg.split("=")
        # CWL options will be caught and errored
        if split_by_equal[0] in exclude_option_strings:
            parser.error(f"unrecognized arguments: {arg}")

    parser.add_argument("wdl_uri", type=str,
                        help="WDL document URI")
    parser.add_argument("inputs_uri", type=str, nargs='?',
                        help="WDL input JSON URI")
    parser.add_argument("--input", "-i", dest="inputs_uri", type=str,
                        help="WDL input JSON URI")

    # Ensure there is a default config file
    check_and_create_default_config_file()

    options = parser.parse_args(args)

    # Make sure we have a jobStore
    if options.jobStore is None:
        # TODO: Move cwltoil's generate_default_job_store where we can use it
        options.jobStore = os.path.join(tempfile.mkdtemp(), 'tree')

    # Make sure we have an output directory (or URL prefix) and we don't need
    # to ever worry about a None, and MyPy knows it.
    # If we don't have a directory assigned, make one in the current directory.
    output_directory: str = options.output_directory if options.output_directory else tempfile.mkdtemp(prefix='wdl-out-', dir=os.getcwd())

    with Toil(options) as toil:
        if options.restart:
            output_bindings = toil.restart()
        else:
            # Load the WDL document
            document: WDL.Tree.Document = WDL.load(options.wdl_uri, read_source=toil_read_source)

            if document.workflow is None:
                # Complain that we need a workflow.
                # We need the absolute path or URL to raise the error
                wdl_abspath = options.wdl_uri if not os.path.exists(options.wdl_uri) else os.path.abspath(options.wdl_uri)
                raise WDL.Error.ValidationError(WDL.Error.SourcePosition(options.wdl_uri, wdl_abspath, 0, 0, 0, 1), "No workflow found in document")

            if options.inputs_uri:
                # Load the inputs. Use the same loading mechanism, which means we
                # have to break into async temporarily.
                downloaded = asyncio.run(toil_read_source(options.inputs_uri, [], None))
                try:
                    inputs = json.loads(downloaded.source_text)
                except json.JSONDecodeError as e:
                    # Complain about the JSON document.
                    # We need the absolute path or URL to raise the error
                    inputs_abspath = options.inputs_uri if not os.path.exists(options.inputs_uri) else os.path.abspath(options.inputs_uri)
                    raise WDL.Error.ValidationError(WDL.Error.SourcePosition(options.inputs_uri, inputs_abspath, e.lineno, e.colno, e.lineno, e.colno + 1), "Cannot parse input JSON: " + e.msg) from e
            else:
                inputs = {}
            
            # Parse out the available and required inputs. Each key in the
            # JSON ought to start with the workflow's name and then a .
            # TODO: WDL's Bindings[] isn't variant in the right way, so we
            # have to cast from more specific to less specific ones here.
            # The miniwld values_from_json function can evaluate
            # expressions in the inputs or something.
            WDLTypeDeclBindings = WDL.Env.Bindings[Union[WDL.Tree.Decl, WDL.Type.Base]]
            input_bindings = WDL.values_from_json(
                inputs,
                cast(WDLTypeDeclBindings, document.workflow.available_inputs),
                cast(Optional[WDLTypeDeclBindings], document.workflow.required_inputs),
                document.workflow.name
            )

            # Determine where to look for files referenced in the inputs, in addition to here.
            inputs_search_path = []
            if options.inputs_uri:
                inputs_search_path.append(options.inputs_uri)
                match = re.match('https://raw\.githubusercontent\.com/[^/]*/[^/]*/[^/]*/', options.inputs_uri)
                if match:
                    # Special magic for Github repos to make e.g.
                    # https://raw.githubusercontent.com/vgteam/vg_wdl/44a03d9664db3f6d041a2f4a69bbc4f65c79533f/params/giraffe.json
                    # work when it references things relative to repo root.
                    logger.info("Inputs appear to come from a Github repository; adding repository root to file search path")
                    inputs_search_path.append(match.group(0))

            # Import any files in the bindings
            input_bindings = import_files(input_bindings, toil, inputs_search_path)

            # TODO: Automatically set a good MINIWDL__SINGULARITY__IMAGE_CACHE ?

            # Get the execution directory
            execution_dir = os.getcwd()

            # Run the workflow and get its outputs namespaced with the workflow name.
            root_job = WDLRootJob(document.workflow, input_bindings, execution_dir)
            output_bindings = toil.start(root_job)
        if not isinstance(output_bindings, WDL.Env.Bindings):
            raise RuntimeError("The output of the WDL job is not a binding.")

        # Fetch all the output files
        # TODO: deduplicate with _devirtualize_filename
        def devirtualize_output(filename: str) -> str:
            """
            'devirtualize' a file using the "toil" object instead of a filestore.
            Returns its local path.
            """
            if filename.startswith(TOIL_URI_SCHEME):
                # This is a reference to the Toil filestore.
                # Deserialize the FileID and required basename
                file_id, parent_id, file_basename = unpack_toil_uri(filename)
                # Figure out where it should go.
                # If a UUID is included, it will be omitted
                dest_name = os.path.join(output_directory, file_basename)
                # TODO: Deal with name collisions
                # Export the file
                toil.export_file(file_id, dest_name)
                # And return where we put it
                return dest_name
            elif filename.startswith('http:') or filename.startswith('https:') or filename.startswith('s3:') or filename.startswith('gs:'):
                # This is a URL that we think Toil knows how to read.
                imported = toil.import_file(filename)
                if imported is None:
                    raise FileNotFoundError(f"Could not import URL {filename}")
                # Get a basename from the URL.
                # TODO: Deal with name collisions
                file_basename = os.path.basename(urlsplit(filename).path)
                # Do the same as we do for files we actually made.
                dest_name = os.path.join(output_directory, file_basename)
                toil.export_file(imported, dest_name)
                return dest_name
            else:
                # Not a fancy file
                return filename

        # Make all the files local files
        output_bindings = map_over_files_in_bindings(output_bindings, devirtualize_output)

        # Report the result in the right format
        outputs = WDL.values_to_json(output_bindings)
        if options.output_dialect == 'miniwdl':
            outputs = {'dir': output_directory, 'outputs': outputs}
        if options.output_file is None:
            # Send outputs to standard out
            print(json.dumps(outputs))
        else:
            # Export output to path or URL.
            # So we need to import and then export.
            fd, filename = tempfile.mkstemp()
            with open(fd, 'w') as handle:
                # Populate the file
                handle.write(json.dumps(outputs))
                handle.write('\n')
            # Import it. Don't link because the temp file will go away.
            file_id = toil.import_file(filename, symlink=False)
            # Delete the temp file
            os.remove(filename)
            # Export it into place
            toil.export_file(file_id, options.output_file)



if __name__ == "__main__":
    main()




<|MERGE_RESOLUTION|>--- conflicted
+++ resolved
@@ -2520,10 +2520,7 @@
         WDL.Value.Base.coerce = old_base_coerce  # type: ignore[method-assign]
         WDL.Value.String.coerce = old_str_coerce  # type: ignore[method-assign]
 
-<<<<<<< HEAD
-=======
 @report_wdl_errors("run workflow", exit=True)
->>>>>>> ecebc07b
 def main() -> None:
     """
     A Toil workflow to interpret WDL input files.
