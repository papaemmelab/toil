--- conflicted
+++ resolved
@@ -2313,18 +2313,10 @@
         super().run(file_store)
 
         # Evaluate all the outputs in the normal, non-task-outputs library context
-<<<<<<< HEAD
         standard_library = ToilWDLStdLibBase(file_store, self._execution_dir)
-        output_bindings: WDL.Env.Bindings[WDL.Value.Base] = WDL.Env.Bindings()
-        with monkeypatch_coerce(standard_library):
-            for output_decl in self._outputs:
-                output_bindings = output_bindings.bind(output_decl.name, evaluate_decl(output_decl, unwrap(self._bindings), standard_library))
-=======
-        standard_library = ToilWDLStdLibBase(file_store)
         # Combine the bindings from the previous job
 
         output_bindings = evaluate_output_decls(self._outputs, unwrap(self._bindings), standard_library)
->>>>>>> ca1b9ce6
 
         return self.postprocess(output_bindings)
 
